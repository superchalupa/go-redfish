--- conflicted
+++ resolved
@@ -183,7 +183,6 @@
 	return
 }
 
-<<<<<<< HEAD
 const (
 	MinPeriod       = 5
 	MaxPeriod       = 2 * 60 * 60
@@ -197,10 +196,6 @@
 // - ensure the Type is valid enum
 // - ensure Period is within allowed ranges for Periodic
 // - ensure TimeSpan is set when required
-=======
-// ValidateMRD: Validate Type, Period, and Timespan.
-// will ensure the Type is valid enum and Period is within allowed ranges for Periodic
->>>>>>> 92114717
 func ValidateMRD(MRD *MetricReportDefinition) {
 	switch MRD.Type {
 	case "Periodic":
@@ -216,7 +211,6 @@
 		case "Overwrite":
 		case "NewReport":
 		}
-<<<<<<< HEAD
 
 	case "OnChange":
 		MRD.Period = 0
@@ -228,26 +222,6 @@
 		MRD.Period = 0
 		if MRD.TimeSpan < MinTimeSpan || MRD.TimeSpan > MaxTimeSpan {
 			MRD.TimeSpan = DefaultTimeSpan
-=======
-		// legal to leave TimeSpan == 0 for Periodic
-		// Min 60s, Max 2hr  -- default to 1hr if outside range
-		if MRD.TimeSpan != 0 && (MRD.TimeSpan < 60 || MRD.TimeSpan > (60*60*2)) {
-			MRD.TimeSpan = 60 * 60
-		}
-
-	case "OnChange":
-		MRD.Period = 0
-		// Min 60s, Max 2hr  -- default to 1hr if outside range
-		if MRD.TimeSpan < 60 || MRD.TimeSpan > (60*60*2) {
-			MRD.TimeSpan = 60 * 60
-		}
-
-	case "OnRequest":
-		MRD.Period = 0
-		// Min 60s, Max 2hr  -- default to 1hr if outside range
-		if MRD.TimeSpan < 60 || MRD.TimeSpan > (60*60*2) {
-			MRD.TimeSpan = 60 * 60
->>>>>>> 92114717
 		}
 		// Implicitly force appendwraps and log actions, as other combinations dont make sense
 		MRD.Updates = "AppendWrapsWhenFull"
@@ -257,11 +231,7 @@
 		MRD.Type = "OnRequest"
 		MRD.Enabled = false
 		MRD.Period = 0
-<<<<<<< HEAD
 		MRD.TimeSpan = DefaultTimeSpan
-=======
-		MRD.TimeSpan = 5 * 60 // default to 5 minutes
->>>>>>> 92114717
 	}
 
 }
@@ -339,7 +309,6 @@
 			return xerrors.Errorf("Error Updating MetricMeta for MRD(%+v): %w", MRD, err)
 		}
 
-<<<<<<< HEAD
 		if !MRD.Enabled {
 			// we are done if report not enabled
 			return nil
@@ -350,10 +319,6 @@
 		if err != nil {
 			return xerrors.Errorf("Error Inserting Metric Report MRD(%+v): %w", MRD, err)
 		}
-=======
-		// insert the first (probably empty) report
-		factory.InsertMetricReport(tx, MRD.Name)
->>>>>>> 92114717
 
 		if MRD.Type == "Periodic" && MRD.Period != newMRD.Period {
 			// If this is a periodic report, put it in the NextMRTS map so it'll get updated on the next report period
@@ -402,14 +367,10 @@
 		}
 
 		// insert the first (probably empty) report
-<<<<<<< HEAD
 		err = factory.InsertMetricReport(tx, MRD.Name)
 		if err != nil {
 			return xerrors.Errorf("Error Inserting Metric Report MRD(%+v): %w", MRD, err)
 		}
-=======
-		factory.InsertMetricReport(tx, MRD.Name)
->>>>>>> 92114717
 
 		// If this is a periodic report, put it in the NextMRTS map so it'll get updated on the next report period
 		if MRD.Type == "Periodic" {
@@ -534,29 +495,16 @@
 			return nil
 		})
 	// first, ensure that everything in current .NextMRTS is still alive. Delete if not.
-<<<<<<< HEAD
-=======
-	fmt.Printf("newMRTS: %+v\n", newMRTS)
-	fmt.Printf("nextMRTS: %+v\n", factory.NextMRTS)
->>>>>>> 92114717
 	for k := range factory.NextMRTS {
 		if _, ok := newMRTS[k]; ok {
 			// delete from new if it already exists in old, simplifies next loop
 			delete(newMRTS, k)
 			continue
 		}
-<<<<<<< HEAD
-=======
-		fmt.Printf("Report disappeared or disabled, deleting NextMRTS from cache: %s\n", k)
->>>>>>> 92114717
 		delete(factory.NextMRTS, k)
 	}
 	// next, pull in any new. newMRTS should only have new entries left
 	for k, v := range newMRTS {
-<<<<<<< HEAD
-=======
-		fmt.Printf("Synced NextMRTS from DB: %s\n", k)
->>>>>>> 92114717
 		factory.NextMRTS[k] = v
 	}
 	return factory.FastCheckForNeededMRUpdates()
@@ -590,22 +538,13 @@
 		}
 
 		sqlargs := map[string]interface{}{
-<<<<<<< HEAD
 			"Name":            MRD.Name,
 			"MRDID":           MRD.ID,
-=======
-			"Name":  MRD.Name,
-			"MRDID": MRD.ID,
-			// default to "OnRequest" start, reset 'start' for periodic below
-			// FYI: using .Add() with a negative number, as ".Sub()" does something *completely different*.
-			"Start":           factory.MetricTSHWM.Add(-time.Duration(MRD.TimeSpan) * time.Second).UnixNano(),
->>>>>>> 92114717
 			"ReportTimestamp": factory.MetricTSHWM.UnixNano(),
 		}
 
 		// Overwrite report name for NewReport
 		if MRD.Updates == "NewReport" {
-<<<<<<< HEAD
 			// NO NEED TO INSERT INITIAL NULL REPORT, AS THIS WILL FIX ITSELF WHEN ITS GENERATED
 			return nil
 		}
@@ -703,32 +642,6 @@
 		return nil
 	})
 }
-=======
-			sqlargs["Name"] = fmt.Sprintf("%s-%s", MRD.Name, factory.MetricTSHWM.Time.UTC().Format(time.RFC3339))
-		}
-
-		if MRD.Type == "Periodic" {
-			// FYI: using .Add() with a negative number, as ".Sub()" does something *completely different*.
-			sqlargs["Start"] = factory.MetricTSHWM.Add(-time.Duration(MRD.Period) * time.Second).UnixNano()
-			factory.NextMRTS[MRD.Name] = metric.SqlTimeInt{Time: factory.MetricTSHWM.Add(time.Duration(MRD.Period) * time.Second)}
-		}
-
-		// Delete all generated reports and reset everything
-		_, err = factory.getNamedSqlTx(tx, "delete_mr_by_id").Exec(sqlargs)
-		if err != nil {
-			return xerrors.Errorf("ERROR deleting MetricReport. MRD(%+v) args(%+v): %w", MRD, sqlargs, err)
-		}
-
-		// nothing left to do if it's not enabled
-		if !MRD.Enabled {
-			return nil
-		}
-
-		_, err = factory.getNamedSqlTx(tx, "insert_report").Exec(sqlargs)
-		if err != nil {
-			return xerrors.Errorf("ERROR inserting MetricReport. MRD(%+v) args(%+v): %w", MRD, sqlargs, err)
-		}
->>>>>>> 92114717
 
 func (factory *MRDFactory) CheckOnChangeReports(tx *sqlx.Tx, instancesUpdated map[int64]struct{}) error {
 	err := factory.WrapWithTXOrPassIn(tx, func(tx *sqlx.Tx) error {
@@ -840,13 +753,8 @@
 // When it gets to this struct, it needs to be expressed in Seconds.
 type RawMetricMeta struct {
 	// Meta fields
-<<<<<<< HEAD
 	MetaID             int64         `db:"MetaID"`
 	NamePattern        string        `db:"NamePattern" json:"MetricID"`
-=======
-	MetaID             int64         `db:"MetaID" json:"MetricID"`
-	NamePattern        string        `db:"NamePattern"`
->>>>>>> 92114717
 	FQDDPattern        string        `db:"FQDDPattern"`
 	SourcePattern      string        `db:"SourcePattern"`
 	PropertyPattern    string        `db:"PropertyPattern"`
@@ -1030,13 +938,9 @@
 
 				_, err = factory.getSqlxTx(tx, sql).Exec(args...)
 				if err != nil {
-<<<<<<< HEAD
 					if !strings.HasPrefix(err.Error(), "UNIQUE constraint failed") {
 						return xerrors.Errorf("Error inserting MetricValue for MetricInstance(%d)/MetricMeta(%d), ARGS: %+v: %w", mm.InstanceID, mm.MetaID, args, err)
 					}
-=======
-					return xerrors.Errorf("Error inserting MetricValue for MetricInstance(%d)/MetricMeta(%d), ARGS: %+v: %w", mm.InstanceID, mm.MetaID, args, err)
->>>>>>> 92114717
 				}
 			}
 
