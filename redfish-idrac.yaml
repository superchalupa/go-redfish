--- conflicted
+++ resolved
@@ -410,11 +410,7 @@
         - "fn": "AM2"
           "params": {"modelname": "default", "cfgsection": "storage_drive", "uniquename": "'am2_storage_drive_' + URI_FQDD" }
         - "fn": "AM2"
-<<<<<<< HEAD
-          "params": {"modelname": "default", "cfgsection": "health", "uniquename": "'am2_storage_drive_health_' + FQDD" }
-=======
           "params": {"modelname": "default", "cfgsection": "health", "uniquename": "'am2_storage_drive_health_' + URI_FQDD" }
->>>>>>> 03aee41a
       "View":
         - "fn": "with_URI"
           "params": "rooturi + '/Systems/System.Embedded.1/Storage/Drives/' + URI_FQDD "
@@ -562,7 +558,6 @@
                 {Property: "speed", Query: "data.CapableSpeeds" }],
                 Exec: [ "echo('GOT AN EVENT THAT MATCHED - ADAPTER')" ]
                 }
-                
 
     storage_drive:
       - { SelectEventType: "StoragePhysicalEvent", Select: "data.ObjectHeader.FQDD == EVENT_FQDD",
@@ -626,7 +621,7 @@
                 {Property: "wired_order", Query: "data.WiredOrder" }],
                 Exec: [ "echo('GOT AN EVENT THAT MATCHED - ENCLOSYRE')" ]
                 }
-                
+
     storage_drive_uris:
       - { SelectEventType: "RedfishResource:created",
           Select: "nohash(data.ResourceURI) && data.ResourceURI == rooturi + '/Systems/System.Embedded.1/Storage/Drives/' + URI_FQDD ",
