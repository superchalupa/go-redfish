--- conflicted
+++ resolved
@@ -70,7 +70,6 @@
 		"epoch_to_date": func(args ...interface{}) (interface{}, error) {
 			return time.Unix(int64(args[0].(float64)), 0), nil
 		},
-<<<<<<< HEAD
 		"traverse_struct": func(args ...interface{}) (interface{}, error) {
 			s := args[0]
 			for _, name := range args[1:] {
@@ -89,25 +88,23 @@
 				return s, nil
 			}
 		},
-=======
-    "string": func(args ...interface{}) (interface{}, error) {
-      switch t := args[0].(type) {
-      case int, int8, int16, int32, int64:
-        str := strconv.FormatInt(reflect.ValueOf(t).Int(), 10)
-        return str, nil
-      case uint, uint8, uint16, uint32, uint64:
-        str := strconv.FormatUint(reflect.ValueOf(t).Uint(), 10)
-        return str, nil
-      case float32, float64:
-        str := strconv.FormatFloat(reflect.ValueOf(t).Float(), 'G', -1, 64)
-        return str, nil
-      case string:
-        return t, nil
-      default:
-        return nil, errors.New("Not an int, float, or string")
-      }
-    },
->>>>>>> 4a007d39
+		"string": func(args ...interface{}) (interface{}, error) {
+			switch t := args[0].(type) {
+			case int, int8, int16, int32, int64:
+				str := strconv.FormatInt(reflect.ValueOf(t).Int(), 10)
+				return str, nil
+			case uint, uint8, uint16, uint32, uint64:
+				str := strconv.FormatUint(reflect.ValueOf(t).Uint(), 10)
+				return str, nil
+			case float32, float64:
+				str := strconv.FormatFloat(reflect.ValueOf(t).Float(), 'G', -1, 64)
+				return str, nil
+			case string:
+				return t, nil
+			default:
+				return nil, errors.New("Not an int, float, or string")
+			}
+		},
 		"map_health_value": func(args ...interface{}) (interface{}, error) {
 			switch t := args[0].(float64); t {
 			case 0, 1: //other, unknown
@@ -155,7 +152,6 @@
 		}
 
 		go sp.RunForever(func(event eh.Event) {
-<<<<<<< HEAD
 			mdl.StopNotifications()
 			for _, query := range loopvar.ModelUpdate {
 				if query.expr == nil {
@@ -172,26 +168,6 @@
 				if err != nil {
 					logger.Error("Expression failed to evaluate", "query.Query", query.Query, "parameters", expressionParameters, "err", err)
 					continue
-=======
-				mdl.StopNotifications()
-				for _, query := range loopvar.ModelUpdate {
-					if query.expr == nil {
-						logger.Crit("query is nil, that can't happen", "loopvar", loopvar)
-						continue
-					}
-
-					expressionParameters["type"] = string(event.EventType())
-					expressionParameters["data"] = event.Data()
-					expressionParameters["event"] = event
-
-					expr, err := govaluate.NewEvaluableExpressionFromTokens(query.expr)
-					val, err := expr.Evaluate(expressionParameters)
-					if err != nil {
-						logger.Error("Expression failed to evaluate", "query.Query", query.Query, "parameters", expressionParameters, "err", err)
-						continue
-					}
-					mdl.UpdateProperty(query.Property, val)
->>>>>>> 4a007d39
 				}
 				mdl.UpdateProperty(query.Property, val)
 			}
