--- conflicted
+++ resolved
@@ -4,10 +4,7 @@
 	"context"
 	"errors"
 	"fmt"
-<<<<<<< HEAD
-=======
 	"sync"
->>>>>>> cf697530
 
 	"github.com/Knetic/govaluate"
 	"github.com/looplab/eventhorizon"
@@ -77,11 +74,7 @@
 		return nil
 	})
 
-<<<<<<< HEAD
-	s.RegisterViewFunction("WithAction", func(ctx context.Context, logger log.Logger, cfgMgr *viper.Viper, vw *view.View, cfg interface{}, parameters map[string]interface{}) error {
-=======
 	s.RegisterViewFunction("WithAction", func(ctx context.Context, logger log.Logger, cfgMgr *viper.Viper, cfgMgrMu *sync.RWMutex, vw *view.View, cfg interface{}, parameters map[string]interface{}) error {
->>>>>>> cf697530
 		cfgParams, ok := cfg.(map[interface{}]interface{})
 		if !ok {
 			logger.Crit("Failed to type assert cfg to string", "cfg", cfg)
@@ -142,11 +135,7 @@
 		return nil
 	})
 
-<<<<<<< HEAD
-	s.RegisterViewFunction("withModel", func(ctx context.Context, logger log.Logger, cfgMgr *viper.Viper, vw *view.View, cfg interface{}, parameters map[string]interface{}) error {
-=======
 	s.RegisterViewFunction("withModel", func(ctx context.Context, logger log.Logger, cfgMgr *viper.Viper, cfgMgrMu *sync.RWMutex, vw *view.View, cfg interface{}, parameters map[string]interface{}) error {
->>>>>>> cf697530
 		cfgParams, ok := cfg.(map[interface{}]interface{})
 		if !ok {
 			logger.Crit("Failed to type assert cfg to string", "cfg", cfg)
@@ -225,11 +214,7 @@
 		return nil
 	})
 
-<<<<<<< HEAD
-	s.RegisterViewFunction("etag", func(ctx context.Context, logger log.Logger, cfgMgr *viper.Viper, vw *view.View, cfg interface{}, parameters map[string]interface{}) error {
-=======
 	s.RegisterViewFunction("etag", func(ctx context.Context, logger log.Logger, cfgMgr *viper.Viper, cfgMgrMu *sync.RWMutex, vw *view.View, cfg interface{}, parameters map[string]interface{}) error {
->>>>>>> cf697530
 		cfgParams, ok := cfg.([]interface{})
 		if !ok {
 			logger.Crit("Failed to type assert cfg to string", "cfg", cfg)
