package eventservice

import (
	"bytes"
	"context"
	"crypto/tls"
	"encoding/json"
	"fmt"
	"net/http"
	"os"
	"path"
	"sync"
	"time"

	eh "github.com/looplab/eventhorizon"
	eventpublisher "github.com/looplab/eventhorizon/publisher/local"
	"github.com/spf13/viper"

	"github.com/superchalupa/sailfish/src/log"
	"github.com/superchalupa/sailfish/src/looplab/eventwaiter"
	"github.com/superchalupa/sailfish/src/ocp/model"
	"github.com/superchalupa/sailfish/src/ocp/testaggregate"
	"github.com/superchalupa/sailfish/src/ocp/view"
	domain "github.com/superchalupa/sailfish/src/redfishresource"
)

type eventBinary struct {
	id   string
	data []byte
}

type actionService interface {
	WithAction(context.Context, string, string, view.Action) view.Option
}

type uploadService interface {
	WithUpload(context.Context, string, string, view.Upload) view.Option
}

type SubscriptionCtx struct {
	firstEvent  bool
	Destination string
	Protocol    string
	EventTypes  []string
	Context     string
}

type EventService struct {
	d         *domain.DomainObjects
	ew        *eventwaiter.EventWaiter
	cfg       *viper.Viper
	cfgMu     *sync.RWMutex
	jc        chan Job
	wrap      func(string, map[string]interface{}) (log.Logger, *view.View, error)
	addparam  func(map[string]interface{}) map[string]interface{}
	actionSvc actionService
}

var GlobalEventService *EventService

func New(ctx context.Context, cfg *viper.Viper, cfgMu *sync.RWMutex, d *domain.DomainObjects, instantiateSvc *testaggregate.Service, actionSvc actionService, uploadSvc uploadService) *EventService {
	EventPublisher := eventpublisher.NewEventPublisher()
	d.EventBus.AddHandler(eh.MatchAnyEventOf(ExternalRedfishEvent, domain.RedfishResourceRemoved, ExternalMetricEvent), EventPublisher)
	EventWaiter := eventwaiter.NewEventWaiter(eventwaiter.SetName("Event Service"), eventwaiter.NoAutoRun)
	EventPublisher.AddObserver(EventWaiter)
	go EventWaiter.Run()

	ret := &EventService{
		d:     d,
		ew:    EventWaiter,
		cfg:   cfg,
		cfgMu: cfgMu,
		jc:    CreateWorkers(100, 6),
		wrap: func(name string, params map[string]interface{}) (log.Logger, *view.View, error) {
			return instantiateSvc.Instantiate(name, params)
		},
		actionSvc: actionSvc,
	}

	GlobalEventService = ret
	return ret
}

// StartEventService will create a model, view, and controller for the eventservice, then start a goroutine to publish events
//      If you want to save settings, hook up a mapper to the "default" view returned
func (es *EventService) StartEventService(ctx context.Context, logger log.Logger, instantiateSvc *testaggregate.Service, params map[string]interface{}) *view.View {
	es.addparam = func(input map[string]interface{}) (output map[string]interface{}) {
		output = map[string]interface{}{}
		for k, v := range params {
			output[k] = v
		}
		for k, v := range input {
			output[k] = v
		}
		return
	}

	_, esView, _ := instantiateSvc.Instantiate("eventservice", es.addparam(map[string]interface{}{
		"submittestevent": view.Action(MakeSubmitTestEvent(es.d.EventBus)),
	}))
	params["eventsvc_id"] = esView.GetUUID()
	params["eventsvc_uri"] = esView.GetURI()
	instantiateSvc.InstantiateNoRet("subscriptioncollection", es.addparam(map[string]interface{}{
		"collection_uri": "/redfish/v1/EventService/Subscriptions",
	}))

	// The Plugin: "EventService" property on the Subscriptions endpoint is how we know to run this command
	eh.RegisterCommand(func() eh.Command {
		return &POST{es: es, d: es.d}
	})
	PublishRedfishEvents(ctx, esView.GetModel("default"), es.d.EventBus)

	return esView
}

// CreateSubscription will create a model, view, and controller for the subscription
//      If you want to save settings, hook up a mapper to the "default" view returned
func (es *EventService) CreateSubscription(ctx context.Context, logger log.Logger, sub Subscription, cancel func()) *view.View {
	subLogger, subView, _ := es.wrap("subscription", es.addparam(map[string]interface{}{
		"destination": sub.Destination,
		"protocol":    sub.Protocol,
		"context":     sub.Context,
		"eventTypes":  sub.EventTypes,
	}))

	// set up listener for the delete event
	// INFO: this listener will only ever get domain.RedfishResourceRemoved ExternalMetricEvent or ExternalRedfishEvent
	uri := subView.GetURI()
	listener, err := es.ew.Listen(ctx,
		func(event eh.Event) bool {
			t := event.EventType()
			// TODO: will need to add metric reports here
			// TODO: also need to add the whole event coalescing here as well
			if t == ExternalRedfishEvent ||
				t == ExternalMetricEvent {
				return true
			}

			if t != domain.RedfishResourceRemoved {
				return false
			}
			if data, ok := event.Data().(*domain.RedfishResourceRemovedData); ok {
				if data.ResourceURI == uri {
					return true
				}
			}
			return false
		},
	)
	if err != nil {
		return nil
	}

	// get model once
	esModel := subView.GetModel("default")

	dest := esModel.GetProperty("destination").(string)
	prot := esModel.GetProperty("protocol").(string)
	ctex := esModel.GetProperty("context").(string)

	subCtx := SubscriptionCtx{
		true,
		dest,
		prot,
		[]string{},
		ctex,
	}
	subCtx.EventTypes = append(subCtx.EventTypes, sub.EventTypes...)

	uuid := subView.GetUUID()

	logS := fmt.Sprintf("%s -- New Subscription created for uri=%s, prot=%s,eventT=%v?\n",
		time.Now().UTC().Format(time.UnixDate),
		dest,
		prot,
		subCtx.EventTypes)
	logToEventFile(logS)

	go func() {
		// close the view when we exit this goroutine
		defer subView.Close()
		// delete the aggregate
		defer es.d.CommandHandler.HandleCommand(context.Background(), &domain.RemoveRedfishResource{ID: subView.GetUUID(), ResourceURI: subView.GetURI()})
		defer listener.Close()

		for {
			select {
			case event := <-listener.Inbox():
				if e, ok := event.(syncEvent); ok {
					e.Done()
				}
				es.evaluateEvent(subLogger, subCtx, event, cancel, subView.GetURI(), uuid, ctx)
				if subCtx.firstEvent {
					subCtx.firstEvent = false
				}

			case <-ctx.Done():
				subLogger.Debug("context is done: exiting event service publisher")
				logToEventFile(fmt.Sprintf("%s -- Publisher Exited for uri=%s\n", time.Now().UTC().Format(time.UnixDate),
					dest))
				return
			}
		}
	}()

	return subView
}

func (es *EventService) evaluateEvent(log log.Logger, subCtx SubscriptionCtx, event eh.Event, cancel func(), URI string, uuid eh.UUID, ctx context.Context) {
	log.Debug("Got internal redfish event", "event", event)

	eventlist := []eventBinary{}

	if subCtx.Protocol != "Redfish" {
		log.Info("Not Redfish Protocol")
		return
	}
	if subCtx.Destination == "" {
		log.Info("Destination is empty, not sending event")
		return
	}

	switch typ := event.EventType(); typ {
	case domain.RedfishResourceRemoved:
		log.Info("Cancelling subscription", "uri", URI)
		logToEventFile(fmt.Sprintf("%s -- Subscription removed for uri=%s\n", time.Now().UTC().Format(time.UnixDate),
			subCtx.Destination))
		cancel()
		return
	case ExternalRedfishEvent:
		log.Info(" redfish event processing")
		// NOTE: we don't actually check to ensure that this is an actual ExternalRedfishEventData specifically because Metric Reports don't currently go through like this.

		tmpevt := event.Data()

		// eventPtr is shared btwn go routines(ssehandler), writes should be avoided
		eventPtr, ok := tmpevt.(*ExternalRedfishEventData)
		if !ok {
			log.Info("ExternalRedfishEvent does not have ExternalRedfishEventData")
			return
		}

		totalEvents := []*RedfishEventData{}
		if subCtx.firstEvent {
			//MSM work around, replay mCHARS faults into events
			redfishevents := makeMCHARSevents(es, ctx)

			for idx := range redfishevents {
				totalEvents = append(totalEvents, &redfishevents[idx])
			}
		}
		totalEvents = append(totalEvents, eventPtr.Events...)

		eventlist = makeExternalRedfishEvent(subCtx, totalEvents, uuid)
		if len(eventlist) == 0 {
			return
		}
		es.postExternalEvent(subCtx, event, eventlist)

	case ExternalMetricEvent:
		evt := event.Data()
		evtPtr, ok := evt.(MetricReportData)
		if !ok {

			log.Info("ExternalMetricEvent does not have ExternalMetricEventData")
			return
		}
		var id string
		idtmp, ok := evtPtr.Data["MetricName"]
		if !ok {
			id = "unknown"
		} else {
			id, ok = idtmp.(string)
			if !ok {
				id = "unknown"
			}
		}

		jsonBody, err := json.Marshal(evtPtr.Data)
		if err == nil {
			eb := eventBinary{
				id,
				jsonBody}

			eventlist = append(eventlist, eb)
			es.postExternalEvent(subCtx, event, eventlist)
		}

	}
}

// Externally POST ExternalRedfishEvent and ExternalMetricReportEvent
func (es *EventService) postExternalEvent(subCtx SubscriptionCtx, event eh.Event, eventlist []eventBinary) {
	//TODO put back when MSM is Redfish Event compliant
	select {
	case es.jc <- func() {
		for _, eachEvent := range eventlist {

			client := &http.Client{
				Timeout: time.Second * 5,
				Transport: &http.Transport{
					TLSClientConfig: &tls.Config{InsecureSkipVerify: true},
				},
			}
			//Try up to 5 times to send event
			logToEventFile(fmt.Sprintf("%s -- STARTING to send MessageId=%s to uri=%s\n", time.Now().UTC().Format(time.UnixDate), eachEvent.id, subCtx.Destination))
			logSent := false
			for i := 0; i < 5 && !logSent; i++ {
				//Increasing wait between retries, first time don't wait i==0
				time.Sleep(time.Duration(i) * 2 * time.Second)
<<<<<<< HEAD
				req, _ := http.NewRequest("POST", subCtx.Destination, bytes.NewBuffer(eachEvent.data))
=======
				req, err := http.NewRequest("POST", dest, bytes.NewBuffer(d))
				if err != nil {
					log.MustLogger("event_service").Crit("ERROR CREATING REQUEST", "destination", dest, "Buffer bytes", d)
					break
				}
>>>>>>> 3cd5a0d0
				req.Header.Add("OData-Version", "4.0")
				req.Header.Set("Content-Type", "application/json")
				resp, err := client.Do(req)
				if err != nil {
					log.MustLogger("event_service").Crit("ERROR POSTING", "Id", eachEvent.id, "err", err)
					logToEventFile(fmt.Sprintf("%s -- ERROR POSTING Id=%s to uri=%s attempt=%d err=%s\n", time.Now().UTC().Format(time.UnixDate), eachEvent.id, subCtx.Destination, i+1, err))
				} else if resp.StatusCode == http.StatusOK ||
					resp.StatusCode == http.StatusCreated ||
					resp.StatusCode == http.StatusAccepted ||
					resp.StatusCode == http.StatusNoContent {
					//Got a good response end loop
					logToEventFile(fmt.Sprintf("%s -- Success sent Id=%s to uri=%s attempt=%d HTTP Status=%d\n", time.Now().UTC().Format(time.UnixDate), eachEvent.id, subCtx.Destination, i+1, resp.StatusCode))
					logSent = true
				} else {
					//Error code return
					log.MustLogger("event_service").Crit("ERROR POSTING", "Id", eachEvent.id, "StatusCode", resp.StatusCode, "uri", subCtx.Destination)
					logToEventFile(fmt.Sprintf("%s -- ERROR POSTING Id=%s to uri=%s attempt=%d HTTP Status=%d\n", time.Now().UTC().Format(time.UnixDate), eachEvent.id, subCtx.Destination, i+1, resp.StatusCode))
				}
				if resp != nil {
					resp.Body.Close()
				}
			}
			if !logSent {
				logToEventFile(fmt.Sprintf("%s -- FAILURE to send Id=%s to uri=%s\n", time.Now().UTC().Format(time.UnixDate), eachEvent.id, subCtx.Destination))
				log.MustLogger("event_service").Crit("ERROR POSTING, DROPPED", "Id", eachEvent.id, "uri", subCtx.Destination)
			}
		}
	}:
	default: // drop the POST if the queue is full
		log.MustLogger("event_service").Crit("External Event Queue Full, dropping")
		logToEventFile(fmt.Sprintf("%s -- DROP Messages to uri=%s\n", time.Now().UTC().Format(time.UnixDate), subCtx.Destination))
	}
}

func makeExternalRedfishEvent(subCtx SubscriptionCtx, events []*RedfishEventData, uuid eh.UUID) []eventBinary {
	log.MustLogger("event_service").Info("POST!", "dest", subCtx.Destination, "redfish event data", events)
	eventlist := []eventBinary{}

	if len(subCtx.EventTypes) == 0 {
		subCtx.EventTypes = append(subCtx.EventTypes, "Alert")
	}

	//Keep only the events in the Event Array which match the subscription
	for _, tmpEvent := range events {
		for _, subvalid := range subCtx.EventTypes {
			if tmpEvent.EventType == subvalid {
				jsonBody, err := json.Marshal(&struct {
					Context   interface{} `json:",omitempty"`
					MemberId  eh.UUID     `json:"MemberId"`
					ArgsCount int         `json:"MessageArgs@odata.count"`
					*RedfishEventData
				}{
					Context:          subCtx.Context,
					MemberId:         uuid,
					ArgsCount:        len(tmpEvent.MessageArgs),
					RedfishEventData: tmpEvent,
				},
				)
				if err == nil {
					id := tmpEvent.MessageId
					eb := eventBinary{
						id,
						jsonBody}

					eventlist = append(eventlist, eb)
				}
			}
		}
	}
	return eventlist
}

func (es *EventService) PublishResourceUpdatedEventsForModel(ctx context.Context, modelName string) view.Option {
	return view.WatchModel(modelName, func(v *view.View, m *model.Model, updates []model.Update) {
		go func() {
			eventData := &RedfishEventData{
				EventType: "ResourceUpdated",
				//TODO MSM BUG: OriginOfCondition for events has to be a string or will be rejected
				OriginOfCondition: v.GetURI(),
				MessageId:         "TST100",
			}
			es.d.EventBus.PublishEvent(ctx, eh.NewEvent(RedfishEvent, eventData, time.Now()))
		}()
	})
}

func makeMCHARSevents(es *EventService, ctx context.Context) []RedfishEventData {
	mCharsUri := "/redfish/v1/Managers/CMC.Integrated.1/Logs/FaultList"
	uriList := es.d.FindMatchingURIs(func(uri string) bool { return path.Dir(uri) == mCharsUri })
	returnList := []RedfishEventData{}
	for _, uri := range uriList {
		faultAgg, err := es.d.ExpandURI(ctx, uri)
		if err != nil {
			continue
		}
		mcharsMap, ok := domain.Flatten(faultAgg, false).(map[string]interface{})
		if !ok {
			continue
		}

		oem, ok := mcharsMap["Oem"].(map[string]interface{})
		var fqddString string
		if ok {
			dell, ok := oem["Dell"].(map[string]interface{})
			if !ok {
				continue
			}
			fqddString = dell["FQDD"].(string)
		}

		messArgs, ok := mcharsMap["MessageArgs"].([]interface{})
		messageArgsStringArray := []string{}
		if ok {
			for _, arg := range messArgs {
				messageArgsStringArray = append(messageArgsStringArray, arg.(string))
			}
		}

		mainEvent := RedfishEventData{
			EventType:         "Alert",
			EventId:           mcharsMap["Id"].(string),
			EventTimestamp:    mcharsMap["Created"].(string),
			Severity:          mcharsMap["Severity"].(string),
			Message:           mcharsMap["Message"].(string),
			MessageId:         mcharsMap["MessageId"].(string),
			MessageArgs:       messageArgsStringArray,
			OriginOfCondition: fqddString,
		}
		//Create an event out of the mCHARS
		returnList = append(returnList, mainEvent)
	}
	return returnList
}

func logToEventFile(msg string) {
	eventLogFileName := "/var/log/go/sailfish_events.log"
	logfile, _ := os.OpenFile(eventLogFileName, os.O_APPEND|os.O_CREATE|os.O_WRONLY, 0640)
	if logfile != nil {
		logfile.WriteString(msg)
		logfile.Close()
	} else {
		log.MustLogger("event_service").Crit(msg)
	}
}<|MERGE_RESOLUTION|>--- conflicted
+++ resolved
@@ -308,15 +308,11 @@
 			for i := 0; i < 5 && !logSent; i++ {
 				//Increasing wait between retries, first time don't wait i==0
 				time.Sleep(time.Duration(i) * 2 * time.Second)
-<<<<<<< HEAD
-				req, _ := http.NewRequest("POST", subCtx.Destination, bytes.NewBuffer(eachEvent.data))
-=======
-				req, err := http.NewRequest("POST", dest, bytes.NewBuffer(d))
+				req,err := http.NewRequest("POST", subCtx.Destination, bytes.NewBuffer(eachEvent.data))
 				if err != nil {
-					log.MustLogger("event_service").Crit("ERROR CREATING REQUEST", "destination", dest, "Buffer bytes", d)
+					log.MustLogger("event_service").Crit("ERROR CREATING REQUEST", "destination", subCtx.Destination, "Buffer bytes", eachEvent.data)
 					break
 				}
->>>>>>> 3cd5a0d0
 				req.Header.Add("OData-Version", "4.0")
 				req.Header.Set("Content-Type", "application/json")
 				resp, err := client.Do(req)
