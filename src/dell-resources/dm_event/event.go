--- conflicted
+++ resolved
@@ -12,10 +12,6 @@
 	PowerConsumptionDataObjEvent        = eh.EventType("PowerConsumptionDataObjEvent")
 	AvgPowerConsumptionStatDataObjEvent = eh.EventType("AvgPowerConsumptionStatDataObjEvent")
 	IomCapability                       = eh.EventType("IomCapability")
-<<<<<<< HEAD
-  FileReadEvent                       = eh.EventType("FileReadEvent")
-  FileLinkEvent                       = eh.EventType("FileLinkEvent")
-=======
 	FileReadEvent                       = eh.EventType("FileReadEvent")
 	FileLinkEvent                       = eh.EventType("FileLinkEvent")
 	StorageEnclosureEvent                 = eh.EventType("StorageEnclosureEvent")
@@ -23,7 +19,6 @@
 	StoragePhysicalEvent                 = eh.EventType("StoragePhysicalEvent")
 	StorageVirtualEvent                 = eh.EventType("StorageVirtualEvent")
 
->>>>>>> 9487af06
 )
 
 func init() {
