package slots

import (
	"context"
	"fmt"
	"strings"

	eh "github.com/looplab/eventhorizon"
	eventpublisher "github.com/looplab/eventhorizon/publisher/local"

	"github.com/superchalupa/sailfish/src/eventwaiter"
	"github.com/superchalupa/sailfish/src/log"
	"github.com/superchalupa/sailfish/src/ocp/view"
	domain "github.com/superchalupa/sailfish/src/redfishresource"

	"github.com/superchalupa/sailfish/src/ocp/model"
	//"github.com/superchalupa/sailfish/src/ocp/awesome_mapper"
	"github.com/spf13/viper"
	"github.com/superchalupa/sailfish/src/dell-resources/ar_mapper"

	"github.com/superchalupa/sailfish/src/dell-resources/component"
)

type viewer interface {
	GetUUID() eh.UUID
	GetURI() string
}

type SlotService struct {
<<<<<<< HEAD
	ch        eh.CommandHandler
	eb        eh.EventBus
	ew        *eventwaiter.EventWaiter
	slots     map[string]interface{}
	arService *ar_mapper2.ARService
=======
	ch    eh.CommandHandler
	eb    eh.EventBus
	ew    *eventwaiter.EventWaiter
	slots map[string]interface{}
>>>>>>> 4a007d39
}

func New(ch eh.CommandHandler, eb eh.EventBus) *SlotService {
	EventPublisher := eventpublisher.NewEventPublisher()
	eb.AddHandler(eh.MatchAnyEventOf(component.ComponentEvent), EventPublisher)
	EventWaiter := eventwaiter.NewEventWaiter(eventwaiter.SetName("Slot Event Service"))
	EventPublisher.AddObserver(EventWaiter)
	ss := make(map[string]interface{})

	return &SlotService{
<<<<<<< HEAD
		ch:        ch,
		eb:        eb,
		ew:        EventWaiter,
		slots:     ss,
		arService: arservice,
=======
		ch:    ch,
		eb:    eb,
		ew:    EventWaiter,
		slots: ss,
>>>>>>> 4a007d39
	}
}

// StartService will create a model, view, and controller for the eventservice, then start a goroutine to publish events
func (l *SlotService) StartService(ctx context.Context, logger log.Logger, rootView viewer, cfgMgr *viper.Viper, updateFns []func(context.Context, *viper.Viper), ch eh.CommandHandler, eb eh.EventBus) *view.View {

	slotUri := rootView.GetURI() + "/Slots"
	slotLogger := logger.New("module", "slot")

	slotView := view.New(
		view.WithURI(slotUri),
		//ah.WithAction(ctx, slotLogger, "clear.logs", "/Actions/..fixme...", MakeClearLog(eb), ch, eb),
	)

	AddAggregate(ctx, slotLogger, slotView, rootView.GetUUID(), l.ch, l.eb)

	// Start up goroutine that listens for log-specific events and creates log aggregates
	l.manageSlots(ctx, slotLogger, slotUri, cfgMgr, updateFns, ch, eb)

	return slotView
}

// starts a background process to create new log entries
func (l *SlotService) manageSlots(ctx context.Context, logger log.Logger, logUri string, cfgMgr *viper.Viper, updateFns []func(context.Context, *viper.Viper), ch eh.CommandHandler, eb eh.EventBus) {

	// set up listener for the delete event
	// INFO: this listener will only ever get
	listener, err := l.ew.Listen(ctx,
		func(event eh.Event) bool {
			t := event.EventType()
			if t == component.ComponentEvent {
				if event.Data().(*component.ComponentEventData).Id == "" {
					return false
				}
				return true
			}
			return false
		},
	)
	if err != nil {
		return
	}

	go func() {
		defer listener.Close()

		inbox := listener.Inbox()
		for {
			select {
			case event := <-inbox:
				logger.Info("Got internal redfish component event", "event", event)
				switch typ := event.EventType(); typ {
				case component.ComponentEvent:
					SlotEntry := event.Data().(*component.ComponentEventData)
					if SlotEntry.Type != "Slot" {
						break
					}

					uuid := eh.NewUUID()
					uri := fmt.Sprintf("%s/%s", logUri, SlotEntry.Id)
					s := strings.Split(SlotEntry.Id, ".")
					group, index := s[0], s[1]

					oldUuid, ok := l.slots[uri].(eh.UUID)
					if ok {
						// early out if the same slot already exists (same URI)
						logger.Info("slot already created, early out", "uuid", oldUuid)
						break
					}

					slotModel := model.New()
					//awesome_mapper.New(ctx, logger, cfgMgr, slotModel, "slots", map[string]interface{}{"group": group, "index": index})

<<<<<<< HEAD
					armapper := l.arService.NewMapping(logger, uri, "Chassis/Slots", slotModel, map[string]string{"Group": group, "Index": index, "FQDD": ""})
=======
					armapper, _ := ar_mapper.New(ctx, logger, slotModel, "Chassis/Slots", map[string]string{"Group": group, "Index": index, "FQDD": ""}, ch, eb)
					updateFns = append(updateFns, armapper.ConfigChangedFn)
					armapper.ConfigChangedFn(context.Background(), cfgMgr)
>>>>>>> 4a007d39

					slotView := view.New(
						view.WithURI(uri),
						view.WithModel("default", slotModel),
						view.WithController("ar_mapper", armapper),
					)

					// update the UUID for this slot
					l.slots[uri] = uuid

					properties := map[string]interface{}{
<<<<<<< HEAD
						"Config@meta":      slotView.Meta(view.PropGET("slot_config")),
						"Contains@meta":    slotView.Meta(view.PropGET("slot_contains")),
						"Id":               SlotEntry.Id,
						"Name@meta":        slotView.Meta(view.PropGET("slot_name")),
						"Occupied@meta":    slotView.Meta(view.PropGET("slot_occupied")),
						"SlotName@meta":    slotView.Meta(view.PropGET("slot_slotname")),
						"SledProfile@meta": slotView.Meta(view.PropGET("slot_profile")),
=======
						"Config@meta":   slotView.Meta(view.PropGET("slot_config")),
						"Contains@meta": slotView.Meta(view.PropGET("slot_contains")),
						"Id":            SlotEntry.Id,
						"Name@meta":     slotView.Meta(view.PropGET("slot_name")),
						"Occupied@meta": slotView.Meta(view.PropGET("slot_occupied")),
						"SlotName@meta": slotView.Meta(view.PropGET("slot_slotname")),
>>>>>>> 4a007d39
					}

					/*if strings.Contains(SlotEntry.Id, "SledSlot") {
											if properties["Contains@meta"] != nil {
											    sled_key := properties["Contains@meta"].(string)
											    //properties["SledProfile"] = (sled_key)#Info.1#SledProfile <- How to do this?
											    sledmapper, _ := ar_mapper.New(ctx, logger, slotModel, "Chassis/System.Modular", map[string]string{"Group":"", "Index":"", "FQDD":sled_key}, ch, eb)
											    updateFns = append(updateFns, sledmapper.ConfigChangedFn)
					                                                    slotView.ApplyOption(view.WithController("sled_mapper", sledmapper))
											    properties["SledProfile"] = slotView.Meta(view.PropGET("sled_profile"))
											} else {
											    properties["SledProfile"] = nil
											}
										}*/

					l.ch.HandleCommand(
						ctx,
						&domain.CreateRedfishResource{
							ID:          uuid,
							ResourceURI: uri,
							Type:        "#DellSlot.v1_0_0.DellSlot",
							Context:     "/redfish/v1/$metadata#DellSlot.DellSlot",
							Privileges: map[string]interface{}{
								"GET":    []string{"ConfigureManager"},
								"POST":   []string{},
								"PUT":    []string{"ConfigureManager"},
								"PATCH":  []string{"ConfigureManager"},
								"DELETE": []string{"ConfigureManager"},
							},
							Properties: properties,
						})
				}

			case <-ctx.Done():
				logger.Info("context is done")
				return
			}
		}
	}()

	return
}<|MERGE_RESOLUTION|>--- conflicted
+++ resolved
@@ -27,18 +27,10 @@
 }
 
 type SlotService struct {
-<<<<<<< HEAD
-	ch        eh.CommandHandler
-	eb        eh.EventBus
-	ew        *eventwaiter.EventWaiter
-	slots     map[string]interface{}
-	arService *ar_mapper2.ARService
-=======
 	ch    eh.CommandHandler
 	eb    eh.EventBus
 	ew    *eventwaiter.EventWaiter
 	slots map[string]interface{}
->>>>>>> 4a007d39
 }
 
 func New(ch eh.CommandHandler, eb eh.EventBus) *SlotService {
@@ -49,18 +41,10 @@
 	ss := make(map[string]interface{})
 
 	return &SlotService{
-<<<<<<< HEAD
-		ch:        ch,
-		eb:        eb,
-		ew:        EventWaiter,
-		slots:     ss,
-		arService: arservice,
-=======
 		ch:    ch,
 		eb:    eb,
 		ew:    EventWaiter,
 		slots: ss,
->>>>>>> 4a007d39
 	}
 }
 
@@ -134,13 +118,9 @@
 					slotModel := model.New()
 					//awesome_mapper.New(ctx, logger, cfgMgr, slotModel, "slots", map[string]interface{}{"group": group, "index": index})
 
-<<<<<<< HEAD
-					armapper := l.arService.NewMapping(logger, uri, "Chassis/Slots", slotModel, map[string]string{"Group": group, "Index": index, "FQDD": ""})
-=======
 					armapper, _ := ar_mapper.New(ctx, logger, slotModel, "Chassis/Slots", map[string]string{"Group": group, "Index": index, "FQDD": ""}, ch, eb)
 					updateFns = append(updateFns, armapper.ConfigChangedFn)
 					armapper.ConfigChangedFn(context.Background(), cfgMgr)
->>>>>>> 4a007d39
 
 					slotView := view.New(
 						view.WithURI(uri),
@@ -152,22 +132,12 @@
 					l.slots[uri] = uuid
 
 					properties := map[string]interface{}{
-<<<<<<< HEAD
-						"Config@meta":      slotView.Meta(view.PropGET("slot_config")),
-						"Contains@meta":    slotView.Meta(view.PropGET("slot_contains")),
-						"Id":               SlotEntry.Id,
-						"Name@meta":        slotView.Meta(view.PropGET("slot_name")),
-						"Occupied@meta":    slotView.Meta(view.PropGET("slot_occupied")),
-						"SlotName@meta":    slotView.Meta(view.PropGET("slot_slotname")),
-						"SledProfile@meta": slotView.Meta(view.PropGET("slot_profile")),
-=======
 						"Config@meta":   slotView.Meta(view.PropGET("slot_config")),
 						"Contains@meta": slotView.Meta(view.PropGET("slot_contains")),
 						"Id":            SlotEntry.Id,
 						"Name@meta":     slotView.Meta(view.PropGET("slot_name")),
 						"Occupied@meta": slotView.Meta(view.PropGET("slot_occupied")),
 						"SlotName@meta": slotView.Meta(view.PropGET("slot_slotname")),
->>>>>>> 4a007d39
 					}
 
 					/*if strings.Contains(SlotEntry.Id, "SledSlot") {
