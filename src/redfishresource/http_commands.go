package domain

import (
	"context"
	"encoding/json"
	"net/http"
	"time"

	eh "github.com/looplab/eventhorizon"
)

func init() {
	// implemented
	eh.RegisterCommand(func() eh.Command { return &DELETE{} })

	// TODO: not yet implemented
	eh.RegisterCommand(func() eh.Command { return &PUT{} })
	eh.RegisterCommand(func() eh.Command { return &PATCH{} })
	eh.RegisterCommand(func() eh.Command { return &POST{} })
	eh.RegisterCommand(func() eh.Command { return &HEAD{} })
	eh.RegisterCommand(func() eh.Command { return &OPTIONS{} })
}

const (
	DELETECommand = eh.CommandType("http:RedfishResource:DELETE")

	PUTCommand     = eh.CommandType("http:RedfishResource:PUT")
	PATCHCommand   = eh.CommandType("http:RedfishResource:PATCH")
	POSTCommand    = eh.CommandType("http:RedfishResource:POST")
	HEADCommand    = eh.CommandType("http:RedfishResource:HEAD")
	OPTIONSCommand = eh.CommandType("http:RedfishResource:OPTIONS")
)

// Static type checking for commands to prevent runtime errors due to typos
var _ = eh.Command(&DELETE{})

var _ = eh.Command(&PUT{})
var _ = eh.Command(&PATCH{})
var _ = eh.Command(&POST{})
var _ = eh.Command(&HEAD{})
var _ = eh.Command(&OPTIONS{})

// HTTP DELETE Command
type DELETE struct {
	ID    eh.UUID `json:"id"`
	CmdID eh.UUID `json:"cmdid"`
}

func (c *DELETE) AggregateType() eh.AggregateType { return AggregateType }
func (c *DELETE) AggregateID() eh.UUID            { return c.ID }
func (c *DELETE) CommandType() eh.CommandType     { return DELETECommand }
func (c *DELETE) SetAggID(id eh.UUID)             { c.ID = id }
func (c *DELETE) SetCmdID(id eh.UUID)             { c.CmdID = id }
func (c *DELETE) Handle(ctx context.Context, a *RedfishResourceAggregate) error {
	// TODO: "Services may return a representation of the just deleted resource in the response body."
	// - can create a new CMD for GET with an identical CMD ID. Is that cheating?
	// TODO: return http 405 status for undeletable objects. right now we use privileges

	//data.Results, _ = ProcessDELETE(ctx, a.Properties, c.Body)

	// send event to trigger delete
	a.PublishEvent(eh.NewEvent(RedfishResourceRemoved, &RedfishResourceRemovedData{
		ID:          c.ID,
		ResourceURI: a.ResourceURI,
	}, time.Now()))

	// send http response
	a.PublishEvent(eh.NewEvent(HTTPCmdProcessed, &HTTPCmdProcessedData{
		CommandID:  c.CmdID,
		Results:    map[string]interface{}{},
		StatusCode: 200,
		Headers:    map[string]string{},
	}, time.Now()))
	return nil
}

// HTTP PATCH Command
type PATCH struct {
	ID    eh.UUID `json:"id"`
	CmdID eh.UUID `json:"cmdid"`

	Body    map[string]interface{} `eh:"optional"`
	auth    *RedfishAuthorizationProperty
	outChan chan<- CompletionEvent
}

type IsHTTPCode interface {
  StatusCode() int
  ErrMessage() []string
}

func (c *PATCH) AggregateType() eh.AggregateType { return AggregateType }
func (c *PATCH) AggregateID() eh.UUID            { return c.ID }
func (c *PATCH) CommandType() eh.CommandType     { return PATCHCommand }
func (c *PATCH) SetAggID(id eh.UUID)             { c.ID = id }
func (c *PATCH) SetCmdID(id eh.UUID)             { c.CmdID = id }
func (c *PATCH) UseEventChan(out chan<- CompletionEvent) {
	c.outChan = out
}
func (c *PATCH) SetUserDetails(a *RedfishAuthorizationProperty) string {
	c.auth = a
	return "checkMaster"
}
func (c *PATCH) ParseHTTPRequest(r *http.Request) error {
	json.NewDecoder(r.Body).Decode(&c.Body)
	return nil
}
func (c *PATCH) Handle(ctx context.Context, a *RedfishResourceAggregate) error {
	// set up the base response data
	data := &HTTPCmdProcessedData{
<<<<<<< HEAD
		CommandID: c.CmdID,
		Headers:   map[string]string{},
	}
	for k, v := range a.Headers {
		data.Headers[k] = v
	}

	var complete func()
	complete = func() { a.ResultsCacheMu.Unlock() }
	a.ResultsCacheMu.Lock()
	NewPatch(ctx, a, &a.Properties, c.auth, c.Body)
	data.StatusCode = a.StatusCode
	data.Results = Flatten(a.Properties.Value)
	if c.outChan != nil {
		c.outChan <- CompletionEvent{event: eh.NewEvent(HTTPCmdProcessed, data, time.Now()), complete: complete}
	} else {
		complete()
	}
=======
		CommandID:  c.CmdID,
    StatusCode: 200,
	}

  results, err := ProcessPATCH(ctx, &a.Properties, &a.Authorization, c.Body)

	// TODO: This is not thread safe: deep copy
  data.Results = results
	data.Headers = a.Headers
  // status code is passed upward through Attribute key in results
  if sc, ok := err.(IsHTTPCode); ok {
    data.StatusCode = sc.StatusCode()
  }
>>>>>>> 5f365789

	return nil
}

// HTTP POST Command
type POST struct {
	ID    eh.UUID `json:"id"`
	CmdID eh.UUID `json:"cmdid"`
	Body  map[string]interface{}
}

func (c *POST) AggregateType() eh.AggregateType { return AggregateType }
func (c *POST) AggregateID() eh.UUID            { return c.ID }
func (c *POST) CommandType() eh.CommandType     { return POSTCommand }
func (c *POST) SetAggID(id eh.UUID)             { c.ID = id }
func (c *POST) SetCmdID(id eh.UUID)             { c.CmdID = id }
func (c *POST) ParseHTTPRequest(r *http.Request) error {
	json.NewDecoder(r.Body).Decode(&c.Body)
	return nil
}
func (c *POST) Handle(ctx context.Context, a *RedfishResourceAggregate) error {
	a.PublishEvent(eh.NewEvent(HTTPCmdProcessed, &HTTPCmdProcessedData{
		CommandID:  c.CmdID,
		Results:    map[string]interface{}{"FOO": "BAR"},
		StatusCode: 200,
		Headers:    map[string]string{},
	}, time.Now()))
	return nil
}

// HTTP PUT Command
type PUT struct {
	ID    eh.UUID `json:"id"`
	CmdID eh.UUID `json:"cmdid"`
	Body  map[string]interface{}
}

func (c *PUT) AggregateType() eh.AggregateType { return AggregateType }
func (c *PUT) AggregateID() eh.UUID            { return c.ID }
func (c *PUT) CommandType() eh.CommandType     { return PUTCommand }
func (c *PUT) SetAggID(id eh.UUID)             { c.ID = id }
func (c *PUT) SetCmdID(id eh.UUID)             { c.CmdID = id }
func (c *PUT) ParseHTTPRequest(r *http.Request) error {
	json.NewDecoder(r.Body).Decode(&c.Body)
	return nil
}
func (c *PUT) Handle(ctx context.Context, a *RedfishResourceAggregate) error {
	a.PublishEvent(eh.NewEvent(HTTPCmdProcessed, &HTTPCmdProcessedData{
		CommandID:  c.CmdID,
		Results:    map[string]interface{}{"ERROR": "This method not yet implemented"},
		StatusCode: 501, // Not implemented
		Headers:    map[string]string{},
	}, time.Now()))
	return nil
}

// HTTP HEAD Command
type HEAD struct {
	ID    eh.UUID `json:"id"`
	CmdID eh.UUID `json:"cmdid"`
}

func (c *HEAD) AggregateType() eh.AggregateType { return AggregateType }
func (c *HEAD) AggregateID() eh.UUID            { return c.ID }
func (c *HEAD) CommandType() eh.CommandType     { return HEADCommand }
func (c *HEAD) SetAggID(id eh.UUID)             { c.ID = id }
func (c *HEAD) SetCmdID(id eh.UUID)             { c.CmdID = id }
func (c *HEAD) Handle(ctx context.Context, a *RedfishResourceAggregate) error {
	a.PublishEvent(eh.NewEvent(HTTPCmdProcessed, &HTTPCmdProcessedData{
		CommandID:  c.CmdID,
		Results:    map[string]interface{}{"ERROR": "This method not yet implemented"},
		StatusCode: 501, // Not implemented
		Headers:    map[string]string{},
	}, time.Now()))
	return nil
}

// HTTP OPTIONS Command
type OPTIONS struct {
	ID    eh.UUID `json:"id"`
	CmdID eh.UUID `json:"cmdid"`
}

func (c *OPTIONS) AggregateType() eh.AggregateType { return AggregateType }
func (c *OPTIONS) AggregateID() eh.UUID            { return c.ID }
func (c *OPTIONS) CommandType() eh.CommandType     { return OPTIONSCommand }
func (c *OPTIONS) SetAggID(id eh.UUID)             { c.ID = id }
func (c *OPTIONS) SetCmdID(id eh.UUID)             { c.CmdID = id }
func (c *OPTIONS) Handle(ctx context.Context, a *RedfishResourceAggregate) error {
	a.PublishEvent(eh.NewEvent(HTTPCmdProcessed, &HTTPCmdProcessedData{
		CommandID:  c.CmdID,
		Results:    map[string]interface{}{"ERROR": "This method not yet implemented"},
		StatusCode: 501, // Not implemented
		Headers:    map[string]string{},
	}, time.Now()))
	return nil
}<|MERGE_RESOLUTION|>--- conflicted
+++ resolved
@@ -85,8 +85,8 @@
 }
 
 type IsHTTPCode interface {
-  StatusCode() int
-  ErrMessage() []string
+	StatusCode() int
+	ErrMessage() []string
 }
 
 func (c *PATCH) AggregateType() eh.AggregateType { return AggregateType }
@@ -108,7 +108,6 @@
 func (c *PATCH) Handle(ctx context.Context, a *RedfishResourceAggregate) error {
 	// set up the base response data
 	data := &HTTPCmdProcessedData{
-<<<<<<< HEAD
 		CommandID: c.CmdID,
 		Headers:   map[string]string{},
 	}
@@ -127,21 +126,6 @@
 	} else {
 		complete()
 	}
-=======
-		CommandID:  c.CmdID,
-    StatusCode: 200,
-	}
-
-  results, err := ProcessPATCH(ctx, &a.Properties, &a.Authorization, c.Body)
-
-	// TODO: This is not thread safe: deep copy
-  data.Results = results
-	data.Headers = a.Headers
-  // status code is passed upward through Attribute key in results
-  if sc, ok := err.(IsHTTPCode); ok {
-    data.StatusCode = sc.StatusCode()
-  }
->>>>>>> 5f365789
 
 	return nil
 }
