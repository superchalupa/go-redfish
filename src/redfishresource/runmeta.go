package domain

import (
	"context"
	"encoding/json"
	"errors"
	"fmt"
	"path"

	"reflect"

	"github.com/superchalupa/sailfish/src/log"
)

func (rrp *RedfishResourceProperty) MarshalJSON() ([]byte, error) {
	rrp.RLock()
	defer rrp.RUnlock()

	return json.Marshal(rrp.Value)
}

func NewGet(ctx context.Context, agg *RedfishResourceAggregate, rrp *RedfishResourceProperty, auth *RedfishAuthorizationProperty) error {
<<<<<<< HEAD

	opts := NuEncOpts{
		Request: nil,
=======
	opts := NuEncOpts{
		request: nil,
>>>>>>> f497800e
		process: nuGETfn,
		root:    true,
		sel:     auth.sel,
		path:    "",
	}

	return rrp.runMetaFunctions(ctx, agg, auth, opts)
}

func NewPatch(ctx context.Context, response map[string]interface{}, agg *RedfishResourceAggregate, rrp *RedfishResourceProperty, auth *RedfishAuthorizationProperty, body interface{}) error {
	// Paste in redfish spec stuff here
	// 200 if anything succeeds, 400 if everything fails
	opts := NuEncOpts{
<<<<<<< HEAD
		Request:      body,
=======
		request:      body,
>>>>>>> f497800e
		Parse:        body,
		process:      nuPATCHfn,
		HttpResponse: response,
		root:         true,
		path:         "",
	}

	return rrp.runMetaFunctions(ctx, agg, auth, opts)
}

type nuProcessFn func(context.Context, *RedfishResourceAggregate, *RedfishResourceProperty, *RedfishAuthorizationProperty, NuEncOpts) error

type NuEncOpts struct {
	root         bool
	Parse        interface{}
<<<<<<< HEAD
	Request      interface{}
	present      bool
	process      nuProcessFn
	HttpResponse map[string]interface{}
	path         string
	sel          []string
}

=======
	request      interface{}
	present      bool
	HttpResponse map[string]interface{}
	process      nuProcessFn
	path         string
	sel          []string
}
>>>>>>> f497800e
type PropGetter interface {
	PropertyGet(context.Context, *RedfishResourceAggregate, *RedfishAuthorizationProperty, *RedfishResourceProperty, map[string]interface{}) error
}

func nuGETfn(ctx context.Context, agg *RedfishResourceAggregate, rrp *RedfishResourceProperty, auth *RedfishAuthorizationProperty, opts NuEncOpts) error {
	meta_t, ok := rrp.Meta["GET"].(map[string]interface{})
	if !ok {
		return nil // it's not really an "error" we need upper layers to care about
	}

	pluginName, ok := meta_t["plugin"].(string)
	if !ok {
		// default to a plugin named after this URI to simplify creating aggregates
		pluginName = agg.ResourceURI
	}

	plugin, err := InstantiatePlugin(PluginType(pluginName))
	if err != nil {
		return errors.New("No plugin named(" + pluginName + ") for GET")
	}

	if plugin, ok := plugin.(PropGetter); ok {
		rrp.Ephemeral = true
		err = plugin.PropertyGet(ctx, agg, auth, rrp, meta_t)
	}
	return err
}

type PropPatcher interface {
	PropertyPatch(context.Context, *RedfishResourceAggregate, *RedfishAuthorizationProperty, *RedfishResourceProperty, *NuEncOpts, map[string]interface{}) error
}

func nuPATCHfn(ctx context.Context, agg *RedfishResourceAggregate, rrp *RedfishResourceProperty, auth *RedfishAuthorizationProperty, opts NuEncOpts) error {
<<<<<<< HEAD
	if opts.Request != nil {
		if req_map, ok := opts.Request.(map[string]interface{}); ok {
=======

	if opts.request != nil {
		if req_map, ok := opts.request.(map[string]interface{}); ok {
>>>>>>> f497800e
			if val, ok := req_map["ERROR"]; ok {
				valStr, ok := val.(string)
				if !ok {
					fmt.Println("something is wrong")
					return nil
				}
				AddEEMIMessage(opts.HttpResponse, agg, valStr, nil)
				return nil
<<<<<<< HEAD
=======

>>>>>>> f497800e
			}
		}
	}
	if !opts.present {
		return nuGETfn(ctx, agg, rrp, auth, opts)
	}

	meta_t, ok := rrp.Meta["PATCH"].(map[string]interface{})
	if !ok {
		log.ContextLogger(ctx, "property_process").Debug("No PATCH meta", "meta", meta_t)
		return nuGETfn(ctx, agg, rrp, auth, opts)
	}

	pluginName, ok := meta_t["plugin"].(string)
	if !ok {
		log.ContextLogger(ctx, "property_process").Debug("No pluginname in patch meta", "meta", meta_t)
		return nuGETfn(ctx, agg, rrp, auth, opts)
	}

	plugin, err := InstantiatePlugin(PluginType(pluginName))
	if err != nil {
		log.ContextLogger(ctx, "property_process").Debug("No such pluginname", "pluginName", pluginName)
		return nuGETfn(ctx, agg, rrp, auth, opts)
	}

	//log.ContextLogger(ctx, "property_process").Debug("getting property: PATCH", "value", fmt.Sprintf("%v", rrp.Value), "plugin", plugin)
	if plugin, ok := plugin.(PropPatcher); ok {
<<<<<<< HEAD
		//defer log.ContextLogger(ctx, "property_process").Debug("AFTER getting property: PATCH - type assert success", "value", fmt.Sprintf("%v", rrp.Value))
=======
		//defer ContextLogger(ctx, "property_process").Debug("AFTER getting property: PATCH - type assert success", "value", fmt.Sprintf("%v", rrp.Value))
>>>>>>> f497800e
		plugin.PropertyPatch(ctx, agg, auth, rrp, &opts, meta_t)
	} else {
		panic("coding error: the plugin " + pluginName + " does not implement the Property Patching API")
	}
	return nil
}

type stopProcessing interface {
	ShouldStop() bool
}

// this should always be string/int/float, or map/slice. There should never be pointers or other odd data structures in a rrp.
// aggregate Properties are passed in as thing
func Flatten(thing interface{}, parentlocked bool) interface{} {
	// if it's an rrp, return the value
	if vp, ok := thing.(*RedfishResourceProperty); ok {
		if vp.Ephemeral {
			vp.RLock()
			defer vp.RUnlock()

		} else {
			vp.Lock()
			defer vp.Unlock()

		}

		ret := Flatten(vp.Value, true) // the only instance where we deref value
		if vp.Ephemeral {
			vp.Value = nil
		}
		return ret
	}

	// recurse through maps or slices and recursively call helper on them
	val := reflect.ValueOf(thing)
	switch k := val.Kind(); k {
	case reflect.Ptr:
		fmt.Printf("ERROR: Detected a pointer in the redfish resource property tree. This is not allowed.\n")
		return nil

	case reflect.Map:
		// everything inside of a redfishresourceproperty should fit into a map[string]interface{}
		if !parentlocked {
			fmt.Printf("ERROR: detected a nested map inside the redfish resource property tree. This is not allowed, wrap the child in an &RedfishResourceProperty{Value: ...}\n")
			fmt.Printf("ERROR: The offending keys were: %s\n", val.String())
		}

		ret := map[string]interface{}{}
		for _, k := range val.MapKeys() {
			s, ok := k.Interface().(string)
			v := val.MapIndex(k)
			if ok && v.IsValid() {
				ret[s] = Flatten(v.Interface(), false)
			}
		}
		return ret

	case reflect.Slice:
		if !parentlocked {
			fmt.Printf("ERROR: detected a nested array inside the redfish resource property tree. This is not allowed, wrap the child in an &RedfishResourceProperty{Value: ...}\n")
			fmt.Printf("ERROR: The offending keys were: %s\n", val.String())
		}
		// squash every type of array into an []interface{}
		ret := make([]interface{}, val.Len())
		for i := 0; i < val.Len(); i++ {
			sliceVal := val.Index(i)
			if sliceVal.IsValid() {
				ret[i] = Flatten(sliceVal.Interface(), false)
			}
		}
		return ret

	default:
		return thing
	}
}

func (rrp *RedfishResourceProperty) runMetaFunctions(ctx context.Context, agg *RedfishResourceAggregate, auth *RedfishAuthorizationProperty, e NuEncOpts) (err error) {
<<<<<<< HEAD
=======

>>>>>>> f497800e
	rrp.Lock()
	defer rrp.Unlock()

	err = e.process(ctx, agg, rrp, auth, e)
	if a, ok := err.(stopProcessing); ok && a.ShouldStop() {
		return
	}

	helper(ctx, agg, auth, e, rrp.Value)
	// TODO: need to collect messages here

	if err != nil {
		return err
	}
	return nil
}

func helper(ctx context.Context, agg *RedfishResourceAggregate, auth *RedfishAuthorizationProperty, encopts NuEncOpts, v interface{}) error {
	var ok bool
	// handle special case of RRP inside RRP.Value of parent
	if vp, ok := v.(*RedfishResourceProperty); ok {
		return vp.runMetaFunctions(ctx, agg, auth, encopts)
	}

	// recurse through maps or slices and recursively call helper on them
	val := reflect.ValueOf(v)
	switch k := val.Kind(); k {
	case reflect.Map:

		for _, k := range val.MapKeys() {
			newEncOpts := NuEncOpts{
<<<<<<< HEAD
				Request:      encopts.Request,
				Parse:        encopts.Parse,
				present:      encopts.present,
				HttpResponse: encopts.HttpResponse,
				process:      encopts.process,
=======
				request:      encopts.request,
				Parse:        encopts.Parse,
				present:      encopts.present,
				process:      encopts.process,
				HttpResponse: encopts.HttpResponse,
>>>>>>> f497800e
				root:         false,
				path:         path.Join(encopts.path, k.String()),
			}

			// Header information needs to always have the meta expanded
			if isHeader(newEncOpts.path) {
			} else if auth.doSel && encopts.sel != nil {
				ok, newEncOpts.sel = selectCheck(newEncOpts.path, encopts.sel, auth.selT)
				if !ok {
					continue
				}
			}

<<<<<<< HEAD
			parseBody, ok := newEncOpts.Parse.(map[string]interface{})
			newEncOpts.present = ok
			if newEncOpts.present {
				newEncOpts.Parse, newEncOpts.present = parseBody[k.Interface().(string)]
=======
			requestBody, ok := newEncOpts.Parse.(map[string]interface{})
			newEncOpts.present = ok
			if newEncOpts.present {
				newEncOpts.Parse, newEncOpts.present = requestBody[k.Interface().(string)]
>>>>>>> f497800e
			}
			if newEncOpts.Parse == nil && k.Interface().(string) == "Attributes" {
				newEncOpts.Parse = map[string]interface{}{"ERROR": "BADREQUEST"}
			}
			mapVal := val.MapIndex(k)
			if mapVal.IsValid() {
				err := helper(ctx, agg, auth, newEncOpts, mapVal.Interface())
				if err == nil {
					continue
				}
			}
		}

	case reflect.Slice:
		for i := 0; i < val.Len(); i++ {
			sliceVal := val.Index(i)
			if sliceVal.IsValid() {
				err := helper(ctx, agg, auth, encopts, sliceVal.Interface())
				if err == nil {
					continue
				}
			}
		}
	}
<<<<<<< HEAD

	return nil
=======
	return nil
}

func compatible(actual, expected reflect.Type) bool {
	if actual == nil {
		k := expected.Kind()
		return k == reflect.Chan ||
			k == reflect.Func ||
			k == reflect.Interface ||
			k == reflect.Map ||
			k == reflect.Ptr ||
			k == reflect.Slice
	}
	return actual.AssignableTo(expected)
>>>>>>> f497800e
}<|MERGE_RESOLUTION|>--- conflicted
+++ resolved
@@ -20,14 +20,9 @@
 }
 
 func NewGet(ctx context.Context, agg *RedfishResourceAggregate, rrp *RedfishResourceProperty, auth *RedfishAuthorizationProperty) error {
-<<<<<<< HEAD
 
 	opts := NuEncOpts{
 		Request: nil,
-=======
-	opts := NuEncOpts{
-		request: nil,
->>>>>>> f497800e
 		process: nuGETfn,
 		root:    true,
 		sel:     auth.sel,
@@ -41,11 +36,7 @@
 	// Paste in redfish spec stuff here
 	// 200 if anything succeeds, 400 if everything fails
 	opts := NuEncOpts{
-<<<<<<< HEAD
 		Request:      body,
-=======
-		request:      body,
->>>>>>> f497800e
 		Parse:        body,
 		process:      nuPATCHfn,
 		HttpResponse: response,
@@ -61,27 +52,17 @@
 type NuEncOpts struct {
 	root         bool
 	Parse        interface{}
-<<<<<<< HEAD
 	Request      interface{}
-	present      bool
-	process      nuProcessFn
-	HttpResponse map[string]interface{}
-	path         string
-	sel          []string
-}
-
-=======
-	request      interface{}
 	present      bool
 	HttpResponse map[string]interface{}
 	process      nuProcessFn
 	path         string
 	sel          []string
 }
->>>>>>> f497800e
 type PropGetter interface {
 	PropertyGet(context.Context, *RedfishResourceAggregate, *RedfishAuthorizationProperty, *RedfishResourceProperty, map[string]interface{}) error
 }
+
 
 func nuGETfn(ctx context.Context, agg *RedfishResourceAggregate, rrp *RedfishResourceProperty, auth *RedfishAuthorizationProperty, opts NuEncOpts) error {
 	meta_t, ok := rrp.Meta["GET"].(map[string]interface{})
@@ -112,14 +93,8 @@
 }
 
 func nuPATCHfn(ctx context.Context, agg *RedfishResourceAggregate, rrp *RedfishResourceProperty, auth *RedfishAuthorizationProperty, opts NuEncOpts) error {
-<<<<<<< HEAD
 	if opts.Request != nil {
 		if req_map, ok := opts.Request.(map[string]interface{}); ok {
-=======
-
-	if opts.request != nil {
-		if req_map, ok := opts.request.(map[string]interface{}); ok {
->>>>>>> f497800e
 			if val, ok := req_map["ERROR"]; ok {
 				valStr, ok := val.(string)
 				if !ok {
@@ -128,10 +103,6 @@
 				}
 				AddEEMIMessage(opts.HttpResponse, agg, valStr, nil)
 				return nil
-<<<<<<< HEAD
-=======
-
->>>>>>> f497800e
 			}
 		}
 	}
@@ -159,11 +130,7 @@
 
 	//log.ContextLogger(ctx, "property_process").Debug("getting property: PATCH", "value", fmt.Sprintf("%v", rrp.Value), "plugin", plugin)
 	if plugin, ok := plugin.(PropPatcher); ok {
-<<<<<<< HEAD
 		//defer log.ContextLogger(ctx, "property_process").Debug("AFTER getting property: PATCH - type assert success", "value", fmt.Sprintf("%v", rrp.Value))
-=======
-		//defer ContextLogger(ctx, "property_process").Debug("AFTER getting property: PATCH - type assert success", "value", fmt.Sprintf("%v", rrp.Value))
->>>>>>> f497800e
 		plugin.PropertyPatch(ctx, agg, auth, rrp, &opts, meta_t)
 	} else {
 		panic("coding error: the plugin " + pluginName + " does not implement the Property Patching API")
@@ -242,10 +209,6 @@
 }
 
 func (rrp *RedfishResourceProperty) runMetaFunctions(ctx context.Context, agg *RedfishResourceAggregate, auth *RedfishAuthorizationProperty, e NuEncOpts) (err error) {
-<<<<<<< HEAD
-=======
-
->>>>>>> f497800e
 	rrp.Lock()
 	defer rrp.Unlock()
 
@@ -277,19 +240,11 @@
 
 		for _, k := range val.MapKeys() {
 			newEncOpts := NuEncOpts{
-<<<<<<< HEAD
 				Request:      encopts.Request,
 				Parse:        encopts.Parse,
 				present:      encopts.present,
 				HttpResponse: encopts.HttpResponse,
 				process:      encopts.process,
-=======
-				request:      encopts.request,
-				Parse:        encopts.Parse,
-				present:      encopts.present,
-				process:      encopts.process,
-				HttpResponse: encopts.HttpResponse,
->>>>>>> f497800e
 				root:         false,
 				path:         path.Join(encopts.path, k.String()),
 			}
@@ -303,17 +258,10 @@
 				}
 			}
 
-<<<<<<< HEAD
 			parseBody, ok := newEncOpts.Parse.(map[string]interface{})
 			newEncOpts.present = ok
 			if newEncOpts.present {
 				newEncOpts.Parse, newEncOpts.present = parseBody[k.Interface().(string)]
-=======
-			requestBody, ok := newEncOpts.Parse.(map[string]interface{})
-			newEncOpts.present = ok
-			if newEncOpts.present {
-				newEncOpts.Parse, newEncOpts.present = requestBody[k.Interface().(string)]
->>>>>>> f497800e
 			}
 			if newEncOpts.Parse == nil && k.Interface().(string) == "Attributes" {
 				newEncOpts.Parse = map[string]interface{}{"ERROR": "BADREQUEST"}
@@ -338,23 +286,6 @@
 			}
 		}
 	}
-<<<<<<< HEAD
 
 	return nil
-=======
-	return nil
-}
-
-func compatible(actual, expected reflect.Type) bool {
-	if actual == nil {
-		k := expected.Kind()
-		return k == reflect.Chan ||
-			k == reflect.Func ||
-			k == reflect.Interface ||
-			k == reflect.Map ||
-			k == reflect.Ptr ||
-			k == reflect.Slice
-	}
-	return actual.AssignableTo(expected)
->>>>>>> f497800e
 }