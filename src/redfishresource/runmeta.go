package domain

import (
	"context"
	"encoding/json"
	"errors"
	"fmt"
	"path"

	"reflect"

	"github.com/superchalupa/sailfish/src/log"
)

func (rrp *RedfishResourceProperty) MarshalJSON() ([]byte, error) {
	rrp.RLock()
	defer rrp.RUnlock()

	return json.Marshal(rrp.Value)
}

func NewGet(ctx context.Context, agg *RedfishResourceAggregate, rrp *RedfishResourceProperty, auth *RedfishAuthorizationProperty) error {

	opts := NuEncOpts{
		Request: nil,
		process: nuGETfn,
		root:    true,
		sel:     auth.sel,
		path:    "",
	}

	return rrp.runMetaFunctions(ctx, agg, auth, opts)
}

func NewPatch(ctx context.Context, response map[string]interface{}, agg *RedfishResourceAggregate, rrp *RedfishResourceProperty, auth *RedfishAuthorizationProperty, body interface{}) error {
	// Paste in redfish spec stuff here
	// 200 if anything succeeds, 400 if everything fails
	opts := NuEncOpts{
		Request:      body,
		Parse:        body,
		process:      nuPATCHfn,
		HttpResponse: response,
		root:         true,
		path:         "",
	}

	return rrp.runMetaFunctions(ctx, agg, auth, opts)
}

type nuProcessFn func(context.Context, *RedfishResourceAggregate, *RedfishResourceProperty, *RedfishAuthorizationProperty, NuEncOpts) error

type NuEncOpts struct {
	root         bool
	Parse        interface{}
	Request      interface{}
	present      bool
	HttpResponse map[string]interface{}
	process      nuProcessFn
	path         string
	sel          []string
}
type PropGetter interface {
	PropertyGet(context.Context, *RedfishResourceAggregate, *RedfishAuthorizationProperty, *RedfishResourceProperty, map[string]interface{}) error
}


func nuGETfn(ctx context.Context, agg *RedfishResourceAggregate, rrp *RedfishResourceProperty, auth *RedfishAuthorizationProperty, opts NuEncOpts) error {
	meta_t, ok := rrp.Meta["GET"].(map[string]interface{})
	if !ok {
		return nil // it's not really an "error" we need upper layers to care about
	}

	pluginName, ok := meta_t["plugin"].(string)
	if !ok {
		// default to a plugin named after this URI to simplify creating aggregates
		pluginName = agg.ResourceURI
	}

	plugin, err := InstantiatePlugin(PluginType(pluginName))
	if err != nil {
		return errors.New("No plugin named(" + pluginName + ") for GET")
	}

	if plugin, ok := plugin.(PropGetter); ok {
		rrp.Ephemeral = true
		err = plugin.PropertyGet(ctx, agg, auth, rrp, meta_t)
	}
	return err
}

type PropPatcher interface {
	PropertyPatch(context.Context, *RedfishResourceAggregate, *RedfishAuthorizationProperty, *RedfishResourceProperty, *NuEncOpts, map[string]interface{}) error
}

func nuPATCHfn(ctx context.Context, agg *RedfishResourceAggregate, rrp *RedfishResourceProperty, auth *RedfishAuthorizationProperty, opts NuEncOpts) error {
	if opts.Request != nil {
		if req_map, ok := opts.Request.(map[string]interface{}); ok {
			if val, ok := req_map["ERROR"]; ok {
				valStr, ok := val.(string)
				if !ok {
					fmt.Println("something is wrong")
					return nil
				}
				AddEEMIMessage(opts.HttpResponse, agg, valStr, nil)
				return nil
			}
		}
	}
	if !opts.present {
		return nuGETfn(ctx, agg, rrp, auth, opts)
	}

	meta_t, ok := rrp.Meta["PATCH"].(map[string]interface{})
	if !ok {
		log.ContextLogger(ctx, "property_process").Debug("No PATCH meta", "meta", meta_t)
		return nuGETfn(ctx, agg, rrp, auth, opts)
	}

	pluginName, ok := meta_t["plugin"].(string)
	if !ok {
		log.ContextLogger(ctx, "property_process").Debug("No pluginname in patch meta", "meta", meta_t)
		return nuGETfn(ctx, agg, rrp, auth, opts)
	}

	plugin, err := InstantiatePlugin(PluginType(pluginName))
	if err != nil {
		log.ContextLogger(ctx, "property_process").Debug("No such pluginname", "pluginName", pluginName)
		return nuGETfn(ctx, agg, rrp, auth, opts)
	}

	//log.ContextLogger(ctx, "property_process").Debug("getting property: PATCH", "value", fmt.Sprintf("%v", rrp.Value), "plugin", plugin)
	if plugin, ok := plugin.(PropPatcher); ok {
		//defer log.ContextLogger(ctx, "property_process").Debug("AFTER getting property: PATCH - type assert success", "value", fmt.Sprintf("%v", rrp.Value))
		plugin.PropertyPatch(ctx, agg, auth, rrp, &opts, meta_t)
	} else {
		panic("coding error: the plugin " + pluginName + " does not implement the Property Patching API")
	}
	return nil
}

type stopProcessing interface {
	ShouldStop() bool
}

// this should always be string/int/float, or map/slice. There should never be pointers or other odd data structures in a rrp.
// aggregate Properties are passed in as thing
func Flatten(thing interface{}, parentlocked bool) interface{} {
	// if it's an rrp, return the value
	if vp, ok := thing.(*RedfishResourceProperty); ok {
		if vp.Ephemeral {
			vp.RLock()
			defer vp.RUnlock()

		} else {
			vp.Lock()
			defer vp.Unlock()

		}

		ret := Flatten(vp.Value, true) // the only instance where we deref value
		if vp.Ephemeral {
			vp.Value = nil
		}
		return ret
	}

	// recurse through maps or slices and recursively call helper on them
	val := reflect.ValueOf(thing)
	switch k := val.Kind(); k {
	case reflect.Ptr:
		fmt.Printf("ERROR: Detected a pointer in the redfish resource property tree. This is not allowed.\n")
		return nil

	case reflect.Map:
		// everything inside of a redfishresourceproperty should fit into a map[string]interface{}
		if !parentlocked {
			fmt.Printf("ERROR: detected a nested map inside the redfish resource property tree. This is not allowed, wrap the child in an &RedfishResourceProperty{Value: ...}\n")
			fmt.Printf("ERROR: The offending keys were: %s\n", val.String())
		}

		ret := map[string]interface{}{}
		for _, k := range val.MapKeys() {
			s, ok := k.Interface().(string)
			v := val.MapIndex(k)
			if ok && v.IsValid() {
				ret[s] = Flatten(v.Interface(), false)
			}
		}
		return ret

	case reflect.Slice:
		if !parentlocked {
			fmt.Printf("ERROR: detected a nested array inside the redfish resource property tree. This is not allowed, wrap the child in an &RedfishResourceProperty{Value: ...}\n")
			fmt.Printf("ERROR: The offending keys were: %s\n", val.String())
		}
		// squash every type of array into an []interface{}
		ret := make([]interface{}, val.Len())
		for i := 0; i < val.Len(); i++ {
			sliceVal := val.Index(i)
			if sliceVal.IsValid() {
				ret[i] = Flatten(sliceVal.Interface(), false)
			}
		}
		return ret

	default:
		return thing
	}
}

func (rrp *RedfishResourceProperty) runMetaFunctions(ctx context.Context, agg *RedfishResourceAggregate, auth *RedfishAuthorizationProperty, e NuEncOpts) (err error) {
	rrp.Lock()
	defer rrp.Unlock()

	err = e.process(ctx, agg, rrp, auth, e)
	if a, ok := err.(stopProcessing); ok && a.ShouldStop() {
		return
	}

	helper(ctx, agg, auth, e, rrp.Value)
	// TODO: need to collect messages here

	if err != nil {
		return err
	}
	return nil
}

func helper(ctx context.Context, agg *RedfishResourceAggregate, auth *RedfishAuthorizationProperty, encopts NuEncOpts, v interface{}) error {
	var ok bool
	// handle special case of RRP inside RRP.Value of parent
	if vp, ok := v.(*RedfishResourceProperty); ok {
		return vp.runMetaFunctions(ctx, agg, auth, encopts)
	}

	// recurse through maps or slices and recursively call helper on them
	val := reflect.ValueOf(v)
	switch k := val.Kind(); k {
	case reflect.Map:

		for _, k := range val.MapKeys() {
			newEncOpts := NuEncOpts{
				Request:      encopts.Request,
				Parse:        encopts.Parse,
				present:      encopts.present,
				HttpResponse: encopts.HttpResponse,
				process:      encopts.process,
				root:         false,
				path:         path.Join(encopts.path, k.String()),
			}

			// Header information needs to always have the meta expanded
			if isHeader(newEncOpts.path) {
			} else if auth.doSel && encopts.sel != nil {
				ok, newEncOpts.sel = selectCheck(newEncOpts.path, encopts.sel, auth.selT)
				if !ok {
					continue
				}
			}

			parseBody, ok := newEncOpts.Parse.(map[string]interface{})
			newEncOpts.present = ok
			if newEncOpts.present {
				newEncOpts.Parse, newEncOpts.present = parseBody[k.Interface().(string)]
			}
			if newEncOpts.Parse == nil && k.Interface().(string) == "Attributes" {
				newEncOpts.Parse = map[string]interface{}{"ERROR": "BADREQUEST"}
			}
			mapVal := val.MapIndex(k)
			if mapVal.IsValid() {
				err := helper(ctx, agg, auth, newEncOpts, mapVal.Interface())
				if err == nil {
					continue
				}
<<<<<<< HEAD

				if e, ok := err.(numSuccess); ok {
					i := e.GetNumSuccess()
					if i > 0 {
						anySuccess = anySuccess + 1
					}
				}
				// annotate at this level
				propertyExtendedMessages := []interface{}{}
				if e, ok := err.(propertyExtMessages); ok {
					propertyExtendedMessages = append(propertyExtendedMessages, e.GetPropertyExtendedMessages()...)
				}
				// things to kick up a level
				if e, ok := err.(objectExtMessages); ok {
					objectExtendedMessages = append(objectExtendedMessages, e.GetObjectExtendedMessages()...)
				}
				if e, ok := err.(objectErrMessages); ok {
					objectErrorMessages = append(objectErrorMessages, e.GetObjectErrorMessages()...)
				}

				// TODO: add generic annotation support

				if len(propertyExtendedMessages) > 0 {
					if strK, ok := k.Interface().(string); ok {
						annotatedKey := strK + "@Message.ExtendedInfo"
						if compatible(reflect.TypeOf(propertyExtendedMessages), elemType) {
							val.SetMapIndex(reflect.ValueOf(annotatedKey), reflect.ValueOf(propertyExtendedMessages))
						}
					}
				}
			}
		}

		if encopts.root && len(objectExtendedMessages) > 0 {
			annotatedKey := "@Message.ExtendedInfo"
			if compatible(reflect.TypeOf(objectExtendedMessages), val.Type().Elem()) {
				val.SetMapIndex(reflect.ValueOf(annotatedKey), reflect.ValueOf(objectExtendedMessages))
			}
		}

		if encopts.root && len(objectErrorMessages) > 0 {
			if agg != nil {
				agg.StatusCode = 400
				if anySuccess > 0 {
					agg.StatusCode = 200
				}
			}
			annotatedKey := "error"
			value := &RedfishResourceProperty{Value: map[string]interface{}{
				"code":                  "Base.1.0.GeneralError",
				"message":               "A general error has occurred. See ExtendedInfo for more information.",
				"@Message.ExtendedInfo": &RedfishResourceProperty{Value: objectErrorMessages},
			}}
			if compatible(reflect.TypeOf(value), val.Type().Elem()) {
				val.SetMapIndex(reflect.ValueOf(annotatedKey), reflect.ValueOf(value))
			}
		} else {
			if agg != nil {
				agg.StatusCode = 200
=======
>>>>>>> 997377e4
			}
		}

	case reflect.Slice:
		for i := 0; i < val.Len(); i++ {
			sliceVal := val.Index(i)
			if sliceVal.IsValid() {
				err := helper(ctx, agg, auth, encopts, sliceVal.Interface())
				if err == nil {
					continue
				}
			}
		}
	}

	return nil
}<|MERGE_RESOLUTION|>--- conflicted
+++ resolved
@@ -272,68 +272,6 @@
 				if err == nil {
 					continue
 				}
-<<<<<<< HEAD
-
-				if e, ok := err.(numSuccess); ok {
-					i := e.GetNumSuccess()
-					if i > 0 {
-						anySuccess = anySuccess + 1
-					}
-				}
-				// annotate at this level
-				propertyExtendedMessages := []interface{}{}
-				if e, ok := err.(propertyExtMessages); ok {
-					propertyExtendedMessages = append(propertyExtendedMessages, e.GetPropertyExtendedMessages()...)
-				}
-				// things to kick up a level
-				if e, ok := err.(objectExtMessages); ok {
-					objectExtendedMessages = append(objectExtendedMessages, e.GetObjectExtendedMessages()...)
-				}
-				if e, ok := err.(objectErrMessages); ok {
-					objectErrorMessages = append(objectErrorMessages, e.GetObjectErrorMessages()...)
-				}
-
-				// TODO: add generic annotation support
-
-				if len(propertyExtendedMessages) > 0 {
-					if strK, ok := k.Interface().(string); ok {
-						annotatedKey := strK + "@Message.ExtendedInfo"
-						if compatible(reflect.TypeOf(propertyExtendedMessages), elemType) {
-							val.SetMapIndex(reflect.ValueOf(annotatedKey), reflect.ValueOf(propertyExtendedMessages))
-						}
-					}
-				}
-			}
-		}
-
-		if encopts.root && len(objectExtendedMessages) > 0 {
-			annotatedKey := "@Message.ExtendedInfo"
-			if compatible(reflect.TypeOf(objectExtendedMessages), val.Type().Elem()) {
-				val.SetMapIndex(reflect.ValueOf(annotatedKey), reflect.ValueOf(objectExtendedMessages))
-			}
-		}
-
-		if encopts.root && len(objectErrorMessages) > 0 {
-			if agg != nil {
-				agg.StatusCode = 400
-				if anySuccess > 0 {
-					agg.StatusCode = 200
-				}
-			}
-			annotatedKey := "error"
-			value := &RedfishResourceProperty{Value: map[string]interface{}{
-				"code":                  "Base.1.0.GeneralError",
-				"message":               "A general error has occurred. See ExtendedInfo for more information.",
-				"@Message.ExtendedInfo": &RedfishResourceProperty{Value: objectErrorMessages},
-			}}
-			if compatible(reflect.TypeOf(value), val.Type().Elem()) {
-				val.SetMapIndex(reflect.ValueOf(annotatedKey), reflect.ValueOf(value))
-			}
-		} else {
-			if agg != nil {
-				agg.StatusCode = 200
-=======
->>>>>>> 997377e4
 			}
 		}
 
