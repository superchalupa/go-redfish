--- conflicted
+++ resolved
@@ -60,23 +60,6 @@
 }
 
 const (
-<<<<<<< HEAD
-	BLANK = 0
-	EQ    = 1
-	LT    = 2
-	GT    = 3
-	GE    = 4
-	LE    = 5
-)
-
-var comparisonString = map[int]string{
-	BLANK: "",
-	EQ:    " eq ",
-	LT:    " lt ",
-	GT:    " gt ",
-	GE:    " ge ",
-	LE:    " le ",
-=======
 	BLANK    = 0
 	EQ       = 1
 	LT       = 2
@@ -94,7 +77,6 @@
 	GE:       " ge ",
 	LE:       " le ",
 	CONTAINS: "contains",
->>>>>>> 5f365789
 }
 
 var sevInteger = map[string]int{
@@ -330,33 +312,11 @@
 	}
 
 	if r.Method == "GET" {
-<<<<<<< HEAD
 		if auth.doSkip || auth.doTop || auth.doFilter {
 			data = handleCollectionQueryOptions(r, auth, data)
 		}
 		if auth.doSel {
 			data = handleSelect(r, data)
-=======
-		// $top, $skip, $filter
-		queryPresent := (r.URL.Query().Get("$select") != "" ||
-			r.URL.Query().Get("$skip") != "" ||
-			r.URL.Query().Get("$top") != "" ||
-			r.URL.Query().Get("$filter") != "")
-		// copy data before we slice and dice
-		if queryPresent {
-			mapstrint, ok := data.Results.(map[string]interface{})
-			if ok {
-				temp, err := DeepCopyMap(mapstrint)
-				if err == nil {
-					data.Results = temp
-					data = handleCollectionQueryOptions(r, data)
-					data = handleExpand(r, data)
-					data = handleSelect(r, data)
-				} else {
-					fmt.Printf("SHOULD NOT HAPPEN, need to fix (talk to MEB): %s\n", err)
-				}
-			}
->>>>>>> 5f365789
 		}
 
 		// TODO: Implementation shall return the 501, Not Implemented, status code for any query parameters starting with "$" that are not supported, and should return an extended error indicating the requested query parameter(s) not supported for this resource.
@@ -510,19 +470,11 @@
 	//TODO Right now only working with filter 'and' filter, 'or' is a whole 'nother ballgame
 	splitFilter := strings.Split(filter, " and ")
 	//For whatever filters may have been found, parse them out into a structure we can use
-<<<<<<< HEAD
-	for i := 0; i < len(splitFilter); i += 1 {
-		tok := splitFilter[i]
-		//Have a 'token' get the parts of it
-		searchTok := BLANK
-		for k := EQ; k <= LE; k += 1 {
-=======
 	// iterates list providing the index and element
 	for _, tok := range splitFilter {
 		//Have a 'token' get the parts of it
 		searchTok := BLANK
 		for k := EQ; k <= CONTAINS; k += 1 {
->>>>>>> 5f365789
 			if strings.Contains(tok, comparisonString[k]) {
 				searchTok = k
 				break
@@ -550,15 +502,6 @@
 	return filterArray, true
 }
 
-<<<<<<< HEAD
-func processFilterOneObject(memberInstance map[string]interface{}, filterArray []FilterTest) bool {
-
-	for j := 0; j < len(filterArray); j += 1 {
-		//Find the String object we're trying to match
-		var currentMember interface{}
-		if memberInstance[filterArray[j].Category] != nil {
-			currentMember = memberInstance[filterArray[j].Category]
-=======
 // goes through a layered map (memberInstance) using the list (p) to find the final value
 func getValueWithPath(memberInstance map[string]interface{}, p []string) (interface{}, bool) {
 	var mVal interface{}
@@ -566,7 +509,6 @@
 	for i, v := range p {
 		if i == len(p)-1 {
 			mVal, ok = memberInstance[v].(interface{})
->>>>>>> 5f365789
 		} else {
 			memberInstance, ok = memberInstance[v].(map[string]interface{})
 		}
@@ -637,14 +579,9 @@
 						keepElement = memberSev == searchSev
 					}
 				}
-<<<<<<< HEAD
-			} else {
-				//Other strings just get this as the keepElement
-=======
 
 			} else {
 				//fmt.Println(localMember, filterArray[j].SearchTerm, strings.Contains(localMember, filterArray[j].SearchTerm))
->>>>>>> 5f365789
 				keepElement = strings.Contains(localMember, filterArray[j].SearchTerm)
 			}
 		//========= Integer members =======
@@ -666,20 +603,12 @@
 				}
 			}
 		//========= String array members =======
-<<<<<<< HEAD
 		case []interface{}:
 			//For this one, assume we're not going to find it until proven wrong
 			//If we drop out of the loop without finding it, the we don't keep it
 			for b := 0; b < len(localMember) && !keepElement; b += 1 {
 				localMemberStr := localMember[b].(string)
 				keepElement = strings.Contains(localMemberStr, filterArray[j].SearchTerm)
-=======
-		case []string:
-			//For this one, assume we're not going to find it until proven wrong
-			//If we drop out of the loop without finding it, the we don't keep it
-			for b := 0; b < len(localMember) && !keepElement; b += 1 {
-				keepElement = strings.Contains(localMember[b], filterArray[j].SearchTerm)
->>>>>>> 5f365789
 			}
 		//========= Time members =======
 		case time.Time:
@@ -698,7 +627,6 @@
 					keepElement = memberTime.Equal(searchTime)
 					if !keepElement {
 						keepElement = memberTime.After(searchTime)
-<<<<<<< HEAD
 					}
 				case GT:
 					keepElement = memberTime.After(searchTime)
@@ -707,16 +635,6 @@
 					if !keepElement {
 						keepElement = memberTime.Before(searchTime)
 					}
-=======
-					}
-				case GT:
-					keepElement = memberTime.After(searchTime)
-				case LE:
-					keepElement = memberTime.Equal(searchTime)
-					if !keepElement {
-						keepElement = memberTime.Before(searchTime)
-					}
->>>>>>> 5f365789
 				case LT:
 					keepElement = memberTime.Before(searchTime)
 				case EQ:
@@ -737,44 +655,6 @@
 	return true
 }
 
-<<<<<<< HEAD
-=======
-func handleCollectionFilterMap(filter string, membersArr []map[string]interface{}) ([]map[string]interface{}, bool) {
-	filterArray, ok := createFilterArray(filter)
-	//If filter violation return nothing
-	//If empty filters return everything
-	if !ok {
-		return []map[string]interface{}{}, ok
-	}
-	if len(filterArray) == 0 {
-		return membersArr, ok
-	}
-	keepArray := []int{}
-
-	//For each element in the log array apply all filters
-	for i := 0; i < len(membersArr); i += 1 {
-		memberInstance := membersArr[i]
-
-		//Invert logic to determine delete
-		if processFilterOneObject(memberInstance, filterArray) {
-			keepArray = append(keepArray, i)
-		}
-	}
-
-	//We have all logs we want to keep in an array, put those in our output
-	returnArr := []map[string]interface{}{}
-	//Special case to same some cycles, if we filtered out nothing in the end, just return the original
-	if len(keepArray) == len(membersArr) {
-		returnArr = membersArr
-	} else {
-		for _, index := range keepArray {
-			returnArr = append(returnArr, membersArr[index])
-		}
-	}
-	return returnArr, ok
-}
-
->>>>>>> 5f365789
 func handleCollectionFilter(filter string, membersArr []interface{}) ([]interface{}, bool) {
 
 	filterArray, ok := createFilterArray(filter)
@@ -814,15 +694,7 @@
 	return returnArr, ok
 }
 
-<<<<<<< HEAD
 func handleCollectionQueryOptions(r *http.Request, a *RedfishAuthorizationProperty, d *HTTPCmdProcessedData) *HTTPCmdProcessedData {
-=======
-func handleCollectionQueryOptions(r *http.Request, d *HTTPCmdProcessedData) *HTTPCmdProcessedData {
-	// the following query parameters affect how we return collections:
-	skip := r.URL.Query().Get("$skip")
-	top := r.URL.Query().Get("$top")
-	filter := r.URL.Query().Get("$filter")
->>>>>>> 5f365789
 	res, ok := d.Results.(map[string]interface{})
 	if !ok {
 		// can't be a collection if it's not a map[string]interface{}
@@ -835,38 +707,11 @@
 		return d
 	}
 
-<<<<<<< HEAD
 	// then type assert to ensure it's an array
 	membersArr, ok := members.([]interface{})
 	if !ok {
 		return d
 	}
-=======
-	switch membersArr := members.(type) {
-	case []interface{}:
-		if filter != "" {
-			membersArr, _ = handleCollectionFilter(filter, membersArr)
-			//TODO handle bad filter request with HTTP error
-			res["Members"] = membersArr
-			res["Members@odata.count"] = len(membersArr)
-		}
-		var skipI int
-		if skip != "" {
-			tmpskipI, err := strconv.Atoi(skip)
-			skipI = tmpskipI
-			// TODO: http error on invalid skip request
-			if err == nil && skipI > 0 {
-				if skipI < len(membersArr) {
-					// slice off the number we are supposed to skip from the beginning
-					membersArr = membersArr[skipI:]
-				} else {
-					//Handle too big of a skip, so we don't fault
-					membersArr = []interface{}{}
-				}
-				res["Members"] = membersArr
-			}
-		}
->>>>>>> 5f365789
 
 	// Need to make a one-level deep copy to not disturb the original data
 	newResults := map[string]interface{}{}
@@ -878,7 +723,6 @@
 		newResults[k] = v
 	}
 
-<<<<<<< HEAD
 	if a.doFilter {
 		//TODO handle bad filter request with HTTP error
 		//
@@ -887,32 +731,6 @@
 		membersArr, _ = handleCollectionFilter(a.filter, membersArr)
 		newResults["Members@odata.count"] = len(membersArr)
 	}
-=======
-		if topI > 0 && topI < len(membersArr) {
-			// top means return exactly that many (or fewer), so slice off the end
-			membersArr = membersArr[:topI]
-			res["Members"] = membersArr
-
-			// since we sliced off the end, add a nextlink user can follow to
-			// get the rest (per redfish spec)
-			// we'll be nice and preserve all the original query options
-			q := r.URL.Query()
-			q.Set("$skip", strconv.Itoa(skipI+topI))
-			if top == "" {
-				q.Add("$top", "50")
-			}
-			nextlink := url.URL{Path: r.URL.Path, RawQuery: q.Encode()}
-			res["Members@odata.nextlink"] = nextlink.String()
-		}
-		return d
-	case []map[string]interface{}:
-		if filter != "" {
-			membersArr, _ = handleCollectionFilterMap(filter, membersArr)
-			//TODO handle bad filter request with HTTP error
-			res["Members"] = membersArr
-			res["Members@odata.count"] = len(membersArr)
-		}
->>>>>>> 5f365789
 
 	// figure out parameters for the final slice
 	beginning := 0
