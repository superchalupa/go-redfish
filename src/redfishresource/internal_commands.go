package domain

import (
	"context"
	"errors"
	"net/url"
	"strings"
	"time"

	eh "github.com/looplab/eventhorizon"
<<<<<<< HEAD
	"github.com/superchalupa/sailfish/src/log"
=======
>>>>>>> 3cd5a0d0
)

func init() {
	eh.RegisterCommand(func() eh.Command { return &CreateRedfishResource{} })
	eh.RegisterCommand(func() eh.Command { return &RemoveRedfishResource{} })
	eh.RegisterCommand(func() eh.Command { return &UpdateRedfishResourceProperties{} })
	eh.RegisterCommand(func() eh.Command { return &UpdateRedfishResourceProperties2{} })
	eh.RegisterCommand(func() eh.Command { return &UpdateRedfishResourceCollection{} })
	eh.RegisterCommand(func() eh.Command { return &RemoveRedfishResourceProperty{} })
}

const (
	CreateRedfishResourceCommand                 = eh.CommandType("internal:RedfishResource:Create")
	RemoveRedfishResourceCommand                 = eh.CommandType("internal:RedfishResource:Remove")
	UpdateMetricRedfishResourcePropertiesCommand = eh.CommandType("internal:RedfishResourceProperties:UpdateMetric")
	UpdateRedfishResourcePropertiesCommand       = eh.CommandType("internal:RedfishResourceProperties:Update")
	UpdateRedfishResourcePropertiesCommand2      = eh.CommandType("internal:RedfishResourceProperties:Update:2")
	UpdateRedfishResourceCollectionCommand       = eh.CommandType("internal:RedfishResourceProperties:UpdateCollection")
	RemoveRedfishResourcePropertyCommand         = eh.CommandType("internal:RedfishResourceProperties:Remove")
)

// Static type checking for commands to prevent runtime errors due to typos
var _ = eh.Command(&CreateRedfishResource{})
var _ = eh.Command(&RemoveRedfishResource{})
var _ = eh.Command(&UpdateRedfishResourceProperties{})
var _ = eh.Command(&UpdateRedfishResourceProperties2{})
var _ = eh.Command(&UpdateRedfishResourceCollection{})
var _ = eh.Command(&RemoveRedfishResourceProperty{})

var immutableProperties = []string{"@odata.id", "@odata.type", "@odata.context"}

// CreateRedfishResource Command
type CreateRedfishResource struct {
	ID          eh.UUID `json:"id"`
	ResourceURI string
	Type        string
	Context     string
	Privileges  map[string]interface{}

	// optional stuff
	Headers       map[string]string      `eh:"optional"`
	Plugin        string                 `eh:"optional"`
	DefaultFilter string                 `eh:"optional"`
	Properties    map[string]interface{} `eh:"optional"`
	Meta          map[string]interface{} `eh:"optional"`
	Private       map[string]interface{} `eh:"optional"`
}

// ShoudlSave satisfies the ShouldSaver interface to tell CommandHandler to save this to DB
func (c *CreateRedfishResource) ShouldSave() bool { return true }

// AggregateType satisfies base Aggregate interface
func (c *CreateRedfishResource) AggregateType() eh.AggregateType { return AggregateType }

// AggregateID satisfies base Aggregate interface
func (c *CreateRedfishResource) AggregateID() eh.UUID { return c.ID }

// CommandType satisfies base Command interface
func (c *CreateRedfishResource) CommandType() eh.CommandType { return CreateRedfishResourceCommand }

func (c *CreateRedfishResource) Handle(ctx context.Context, a *RedfishResourceAggregate) error {

	requestLogger := log.ContextLogger(ctx, "internal_commands")
	requestLogger.Info("CreateRedfishResource", "META", a.Properties.Meta)

	if a.ID != eh.UUID("") {
		requestLogger.Error("Aggregate already exists!", "command", "CreateRedfishResource", "UUID", a.ID, "URI", a.ResourceURI, "request_URI", c.ResourceURI)
		return errors.New("already created")
	}
	a.ID = c.ID
	a.ResourceURI = c.ResourceURI
	a.DefaultFilter = c.DefaultFilter
	a.Plugin = c.Plugin
	a.Headers = make(map[string]string, len(c.Headers))
	for k, v := range c.Headers {
		a.Headers[k] = v
	}

	a.PrivilegeMap = make(map[HTTPReqType]interface{}, len(c.Privileges))
	for k, v := range c.Privileges {
		a.PrivilegeMap[MapStringToHTTPReq(k)] = v
	}

	// ensure no collisions
	for _, p := range immutableProperties {
		delete(c.Properties, p)
	}

	d := &RedfishResourcePropertiesUpdatedData{
		ID:            c.ID,
		ResourceURI:   a.ResourceURI,
		PropertyNames: []string{},
	}
	e := &RedfishResourcePropertyMetaUpdatedData{
		ID:          c.ID,
		ResourceURI: a.ResourceURI,
		Meta:        map[string]interface{}{},
	}

	v := map[string]interface{}{}
	a.Properties.Value = v
	a.Properties.Parse(c.Properties)
	a.Properties.Meta = c.Meta

	var resourceURI []string
	// preserve slashes
	for _, x := range strings.Split(c.ResourceURI, "/") {
		resourceURI = append(resourceURI, url.PathEscape(x))
	}

	v["@odata.id"] = strings.Join(resourceURI, "/")
	v["@odata.type"] = c.Type
	v["@odata.context"] = c.Context

	// send out event that it's created first
	a.PublishEvent(eh.NewEvent(RedfishResourceCreated, &RedfishResourceCreatedData{
		ID:          c.ID,
		ResourceURI: c.ResourceURI,
	}, time.Now()))

	// then send out possible notifications about changes in the properties or meta
	if len(d.PropertyNames) > 0 {
		a.PublishEvent(eh.NewEvent(RedfishResourcePropertiesUpdated, d, time.Now()))
	}
	if len(e.Meta) > 0 {
		a.PublishEvent(eh.NewEvent(RedfishResourcePropertyMetaUpdated, e, time.Now()))
	}

	return nil
}

// RemoveRedfishResource Command
type RemoveRedfishResource struct {
	ID          eh.UUID `json:"id"`
	ResourceURI string  `eh:"optional"`
}

// ShoudlSave satisfies the ShouldSaver interface to tell CommandHandler to save this to DB
func (c *RemoveRedfishResource) ShouldSave() bool { return true }

// AggregateType satisfies base Aggregate interface
func (c *RemoveRedfishResource) AggregateType() eh.AggregateType { return AggregateType }

// AggregateID satisfies base Aggregate interface
func (c *RemoveRedfishResource) AggregateID() eh.UUID { return c.ID }

// CommandType satisfies base Command interface
func (c *RemoveRedfishResource) CommandType() eh.CommandType { return RemoveRedfishResourceCommand }

func (c *RemoveRedfishResource) Handle(ctx context.Context, a *RedfishResourceAggregate) error {
	a.PublishEvent(eh.NewEvent(RedfishResourceRemoved, &RedfishResourceRemovedData{
		ID:          c.ID,
		ResourceURI: a.ResourceURI,
	}, time.Now()))
	return nil
}

type RemoveRedfishResourceProperty struct {
	ID       eh.UUID `json:"id"`
	Property string  `eh:"optional"`
}

// ShoudlSave satisfies the ShouldSaver interface to tell CommandHandler to save this to DB
func (c *RemoveRedfishResourceProperty) ShouldSave() bool { return true }

// AggregateType satisfies base Aggregate interface
func (c *RemoveRedfishResourceProperty) AggregateType() eh.AggregateType { return AggregateType }

// AggregateID satisfies base Aggregate interface
func (c *RemoveRedfishResourceProperty) AggregateID() eh.UUID { return c.ID }

// CommandType satisfies base Command interface
func (c *RemoveRedfishResourceProperty) CommandType() eh.CommandType {
	return RemoveRedfishResourcePropertyCommand
}
func (c *RemoveRedfishResourceProperty) Handle(ctx context.Context, a *RedfishResourceAggregate) error {
	properties := a.Properties.Value.(map[string]interface{})
	for key := range properties {
		if key == c.Property {
			delete(properties, key)
		}
	}
	return nil
}

// toUpdate {path2key : value}
type UpdateRedfishResourceProperties2 struct {
	ID          eh.UUID `json:"id"`
	ResourceURI string  `eh:"optional"`
	Properties  map[string]interface{}
}

// ShoudlSave satisfies the ShouldSaver interface to tell CommandHandler to save this to DB
func (c *UpdateRedfishResourceProperties2) ShouldSave() bool { return true }

// AggregateType satisfies base Aggregate interface
func (c *UpdateRedfishResourceProperties2) AggregateType() eh.AggregateType { return AggregateType }

// AggregateID satisfies base Aggregate interface
func (c *UpdateRedfishResourceProperties2) AggregateID() eh.UUID { return c.ID }

// CommandType satisfies base Command interface
func (c *UpdateRedfishResourceProperties2) CommandType() eh.CommandType {
	return UpdateRedfishResourcePropertiesCommand2
}

<<<<<<< HEAD
type UpdateRedfishResourceCollection struct {
	ID         eh.UUID `json:"id"`
	Properties map[string]interface{}
	Format     string
	TargetMap  map[string]interface{}
}

// ShoudlSave satisfies the ShouldSaver interface to tell CommandHandler to save this to DB
func (c *UpdateRedfishResourceCollection) ShouldSave() bool { return true }

// AggregateType satisfies base Aggregate interface
func (c *UpdateRedfishResourceCollection) AggregateType() eh.AggregateType { return AggregateType }

// AggregateID satisfies base Aggregate interface
func (c *UpdateRedfishResourceCollection) AggregateID() eh.UUID { return c.ID }

// CommandType satisfies base Command interface
func (c *UpdateRedfishResourceCollection) CommandType() eh.CommandType {
	return UpdateRedfishResourceCollectionCommand
}

// aggregate is a.Properties.(RedfishresourceProperty)
// going through the aggregate it is [map]*RedfishResourceProperty...
// Updated to append to list.  TODO need a way to clean lists and prevent duplicates
func UpdateAgg(a *RedfishResourceAggregate, pathSlice []string, v interface{}, appendLimit int) error {
	loc, ok := a.Properties.Value.(map[string]interface{})
	if !ok {
		return fmt.Errorf("updateagg: property is wrong type %T", a.Properties.Value)
	}

	plen := len(pathSlice) - 1
	for i, p := range pathSlice {
		k, ok := loc[p]
		if !ok {
			loc[p] = &RedfishResourceProperty{}
			k = loc[p]
		}
		switch k.(type) {
		case *RedfishResourceProperty:
			k2, ok := k.(*RedfishResourceProperty)
			if !ok {
				return errors.New("updateAgg Failed, RedfishResourcePropertyFailed")
			}
			// metric events have the data appended
			switch v.(type) {
			case []interface{}, []map[string]interface{}:
				j := k2.Value.([]interface{})
				aggSLen := len(j)
				v2 := v.([]interface{})
				if aggSLen >= appendLimit {
					continue
				}
				if appendLimit < aggSLen+len(v2) {
					k2.Parse(v2[appendLimit-aggSLen:])
				} else {
					k2.Parse(v2)
				}
				k2.Parse(j)
				return nil
			default:
				if plen != i {
					if k2.Value == nil {
						loc = map[string]interface{}{}
						k2.Value = loc
						continue
					} else {
						tmp := k2.Value
						loc, ok = tmp.(map[string]interface{})
					}

				} else if (plen == i) && (k2.Value != v) {
					k2.Value = v
				} else if plen == i {
					return nil
				}
			}

		default:
			return fmt.Errorf("agg update for slice %+v, received type %T instead of *RedfishResourceProperty", pathSlice, k)
		}
	}
	return nil

}

func UpdateCollection(a *RedfishResourceAggregate, pathSlice []string, v interface{}, format string, vMap map[string]interface{}) error {
	loc, ok := a.Properties.Value.(map[string]interface{})
	if !ok {
		return fmt.Errorf("UpdateCollection: property is wrong type %T", a.Properties.Value)
	}

	for _, p := range pathSlice {
		k, ok := loc[p]
		if !ok {
			loc[p] = &RedfishResourceProperty{}
			k = loc[p]
		}
		switch k.(type) {
		case *RedfishResourceProperty:
			k2, ok := k.(*RedfishResourceProperty)
			if !ok {
				return errors.New("UpdateCollection Failed, RedfishResourcePropertyFailed")
			}
			aggValue := GetValueinAgg(a, pathSlice)
			if strings.Contains(p, "@odata.count") {
				//TODO: if value already exists in list, do not change count
				//"Members@odata.count" is overwritten in redfish_filter.go
				aggInt, ok1 := aggValue.(int)
				vInt, ok2 := v.(int)
				if !ok1 || !ok2 {
					return errors.New("UpdateCollection Failed, could not type assert ints")
				}
				k2.Value = aggInt + vInt
				continue
			}
			proto := Flatten(aggValue, true)
			aggSlice, ok1 := proto.([]interface{})
			vStr, ok2 := v.(string)
			if !ok || !ok2 {
				return fmt.Errorf("Type assert failed, interface list assertion: %s, string assertion: %s", ok1, ok2)
			}

			switch format {
			case "expand": //TODO: expand values will not be updated if the original agg is updated
				aggSlice = append(aggSlice, vMap)
				k2.Value = []interface{}{}
				k2.Parse(aggSlice)
			case "expand_prepend":
				aggSlice = append(aggSlice, map[string]interface{}{})
				copy(aggSlice[1:], aggSlice)
				aggSlice[0] = vMap
				k2.Value = []interface{}{}
				k2.Parse(aggSlice)
			case "formatOdataList":
				aggSlice = append(aggSlice, map[string]interface{}{"@odata.id": vStr})
				k2.Value = []interface{}{}
				k2.Parse(aggSlice)
			case "formatOdataList_prepend":
				aggSlice = append(aggSlice, map[string]interface{}{})
				copy(aggSlice[1:], aggSlice)
				aggSlice[0] = map[string]interface{}{"@odata.id": vStr}
				k2.Value = []interface{}{}
				k2.Parse(aggSlice)
			case "remove":
				index, ok := locationOf(aggSlice, vStr)
				if !ok {
					return errors.New("slice elements not formatted properly")
				}
				//fmt.Println("Index of ", vStr, ": ", index)
				if index >= 0 {
					aggSlice = append(aggSlice[:index], aggSlice[index+1:]...)
					k2.Value = []interface{}{}
					k2.Parse(aggSlice)
				}
			default:
				return errors.New("Unrecognized format")
			}
		default:
			return fmt.Errorf("agg update for slice %+v, received type %T instead of *RedfishResourceProperty", pathSlice, k)
		}
	}
	return nil
}

func locationOf(array []interface{}, target_uri interface{}) (location int, ok bool) {
	location = -1
	ok = true
	if len(array) == 0 {
		return
	}
	_, isString := array[0].(string)
	for index, entry := range array {
		if isString {
			if entry == target_uri {
				location = index
				break
			}
		} else {
			entry_map, ok := entry.(map[string]interface{})
			if !ok {
				break
			}
			uri, ok := entry_map["@odata.id"]
			if !ok {
				break
			}
			if uri.(string) == target_uri {
				location = index
				break
			}
		}
	}

	return
}

func GetValueinAgg(a *RedfishResourceAggregate, pathSlice []string) interface{} {
	a.Properties.Lock()
	defer a.Properties.Unlock()
	loc, ok := a.Properties.Value.(map[string]interface{})
	if !ok {
		return fmt.Errorf("getValueinAgg: aggregate value is not a map[string]interface{}, but %T", a.Properties.Value)
	}

	plen := len(pathSlice) - 1
	for i, p := range pathSlice {
		k, ok := loc[p]
		if !ok {
			return fmt.Errorf("UpdateAgg Failed can not find %s in %+v", p, loc)
		}
		switch k.(type) {
		case *RedfishResourceProperty:
			k2, ok := k.(*RedfishResourceProperty)
			if !ok {
				return fmt.Errorf("UpdateAgg Failed, RedfishResourcePropertyFailed")
			}
			// metric events have the data appended
			if plen == i {
				return k2.Value
			} else {
				tmp := k2.Value
				loc, ok = tmp.(map[string]interface{})
				if !ok {
					return fmt.Errorf("UpdateAgg Failed %s type cast to map[string]interface{} for %+v  errored for %+v", a.ResourceURI, p, pathSlice)
				}
			}

		default:
			return fmt.Errorf("agg update for slice %+v, received type %T instead of *RedfishResourceProperty", pathSlice, k)
		}
	}

	return fmt.Errorf("path not found", "path", pathSlice)

}

//  This is handled by eventhorizon code.
//  When a CommandHandler "Handle" is called it will retrieve the aggregate from the DB.  and call this Handle. Then save the aggregate 'a' back to the db.  no locking is required..
// provide error when no change made..
func (c *UpdateRedfishResourceProperties2) Handle(ctx context.Context, a *RedfishResourceAggregate) error {

	if a.ID == eh.UUID("") {
		requestLogger := log.ContextLogger(ctx, "internal_commands")
		requestLogger.Error("Aggregate does not exist!", "UUID", a.ID, "URI", a.ResourceURI, "COMMAND", c)
		return errors.New("non existent aggregate")
	}

	var err error = nil

	d := &RedfishResourcePropertiesUpdatedData2{
		ID:            c.ID,
		ResourceURI:   a.ResourceURI,
		PropertyNames: make(map[string]interface{}),
	}

	// update properties in aggregate
	for k, v := range c.Properties {
		pathSlice := strings.Split(k, "/")

		err := UpdateAgg(a, pathSlice, v, 0)

		if err == nil {
			d.PropertyNames[k] = v
		}
	}

	if len(d.PropertyNames) > 0 {
		a.PublishEvent(eh.NewEvent(RedfishResourcePropertiesUpdated2, d, time.Now()))
	}
	return err
}

func (c *UpdateRedfishResourceCollection) Handle(ctx context.Context, a *RedfishResourceAggregate) error {
	if a.ID == eh.UUID("") {
		requestLogger := log.ContextLogger(ctx, "internal_commands")
		requestLogger.Error("Aggregate does not exist!", "UUID", a.ID, "URI", a.ResourceURI, "COMMAND", c)
		return errors.New("non existent aggregate")
	}

	var err error = nil

	d := &RedfishResourcePropertiesUpdatedData2{
		ID:            c.ID,
		ResourceURI:   a.ResourceURI,
		PropertyNames: make(map[string]interface{}),
	}

	// update properties in aggregate
	for k, v := range c.Properties {
		pathSlice := strings.Split(k, "/")

		err := UpdateCollection(a, pathSlice, v, c.Format, c.TargetMap)
		if err == nil {
			d.PropertyNames[k] = v
		}
	}

	if len(d.PropertyNames) > 0 {
		a.PublishEvent(eh.NewEvent(RedfishResourcePropertiesUpdated2, d, time.Now()))
	}
	return err
}

type UpdateMetricRedfishResource struct {
	ID               eh.UUID                `json:"id"`
	Properties       map[string]interface{} `eh:"optional"`
	AppendLimit      int
	ReportUpdateType string
}

// ShoudlSave satisfies the ShouldSaver interface to tell CommandHandler to save this to DB
func (c *UpdateMetricRedfishResource) ShouldSave() bool { return true }

// AggregateType satisfies base Aggregate interface
func (c *UpdateMetricRedfishResource) AggregateType() eh.AggregateType { return AggregateType }

// AggregateID satisfies base Aggregate interface
func (c *UpdateMetricRedfishResource) AggregateID() eh.UUID { return c.ID }

// CommandType satisfies base Command interface
func (c *UpdateMetricRedfishResource) CommandType() eh.CommandType {
	return UpdateMetricRedfishResourcePropertiesCommand
}

//reportUpdateType int // 0-AppendStopsWhenFull, 1-AppendWrapsWhenFull, 3- NewReport, 4-Overwrite

// assume AppendStopsWhenFull
func (c *UpdateMetricRedfishResource) Handle(ctx context.Context, a *RedfishResourceAggregate) error {
	for k, v := range c.Properties {
		pathSlice := strings.Split(k, "/")
		if err := UpdateAgg(a, pathSlice, v, int(c.AppendLimit)); err != nil {
			fmt.Println("failed to updated agg")
			return err
		}
	}

	return nil
}

type UpdateRedfishResourceProperties struct {
	ID         eh.UUID                `json:"id"`
	Properties map[string]interface{} `eh:"optional"`
}

// ShoudlSave satisfies the ShouldSaver interface to tell CommandHandler to save this to DB
func (c *UpdateRedfishResourceProperties) ShouldSave() bool { return true }

// AggregateType satisfies base Aggregate interface
func (c *UpdateRedfishResourceProperties) AggregateType() eh.AggregateType { return AggregateType }

// AggregateID satisfies base Aggregate interface
func (c *UpdateRedfishResourceProperties) AggregateID() eh.UUID { return c.ID }

// CommandType satisfies base Command interface
func (c *UpdateRedfishResourceProperties) CommandType() eh.CommandType {
	return UpdateRedfishResourcePropertiesCommand
}
func (c *UpdateRedfishResourceProperties) Handle(ctx context.Context, a *RedfishResourceAggregate) error {
	// ensure no collisions with immutable properties
	for _, p := range immutableProperties {
		delete(c.Properties, p)
	}

	d := &RedfishResourcePropertiesUpdatedData{
		ID:            c.ID,
		ResourceURI:   a.ResourceURI,
		PropertyNames: []string{},
	}
	e := &RedfishResourcePropertyMetaUpdatedData{
		ID:          c.ID,
		ResourceURI: a.ResourceURI,
		Meta:        map[string]interface{}{},
	}

	a.Properties.Parse(c.Properties)

	if len(d.PropertyNames) > 0 {
		a.PublishEvent(eh.NewEvent(RedfishResourcePropertiesUpdated, d, time.Now()))
	}
	if len(e.Meta) > 0 {
		a.PublishEvent(eh.NewEvent(RedfishResourcePropertyMetaUpdated, e, time.Now()))
	}

=======
>>>>>>> 3cd5a0d0
	return nil
}<|MERGE_RESOLUTION|>--- conflicted
+++ resolved
@@ -8,10 +8,7 @@
 	"time"
 
 	eh "github.com/looplab/eventhorizon"
-<<<<<<< HEAD
 	"github.com/superchalupa/sailfish/src/log"
-=======
->>>>>>> 3cd5a0d0
 )
 
 func init() {
@@ -218,7 +215,6 @@
 	return UpdateRedfishResourcePropertiesCommand2
 }
 
-<<<<<<< HEAD
 type UpdateRedfishResourceCollection struct {
 	ID         eh.UUID `json:"id"`
 	Properties map[string]interface{}
@@ -602,7 +598,5 @@
 		a.PublishEvent(eh.NewEvent(RedfishResourcePropertyMetaUpdated, e, time.Now()))
 	}
 
-=======
->>>>>>> 3cd5a0d0
 	return nil
 }