package domain

import (
	"bytes"
	"context"
	"encoding/base64"
	"encoding/binary"
	"errors"
	"fmt"
	"net/url"
	"strings"
	"time"

	eh "github.com/looplab/eventhorizon"
	"github.com/mitchellh/mapstructure"
	log "github.com/superchalupa/sailfish/src/log"
	"github.com/superchalupa/sailfish/src/looplab/event"
)

type syncEvent interface {
	Add(int)
	Wait()
}

func init() {
	eh.RegisterCommand(func() eh.Command { return &CreateRedfishResource{} })
	eh.RegisterCommand(func() eh.Command { return &RemoveRedfishResource{} })
	eh.RegisterCommand(func() eh.Command { return &UpdateRedfishResourceProperties{} })
	eh.RegisterCommand(func() eh.Command { return &RemoveRedfishResourceProperty{} })
	eh.RegisterCommand(func() eh.Command { return &InjectEvent{} })
}

const (
	CreateRedfishResourceCommand           = eh.CommandType("internal:RedfishResource:Create")
	RemoveRedfishResourceCommand           = eh.CommandType("internal:RedfishResource:Remove")
	UpdateRedfishResourcePropertiesCommand = eh.CommandType("internal:RedfishResourceProperties:Update")
	RemoveRedfishResourcePropertyCommand   = eh.CommandType("internal:RedfishResourceProperties:Remove")
	InjectEventCommand                     = eh.CommandType("internal:Event:Inject")
)

// Static type checking for commands to prevent runtime errors due to typos
var _ = eh.Command(&CreateRedfishResource{})
var _ = eh.Command(&RemoveRedfishResource{})
var _ = eh.Command(&UpdateRedfishResourceProperties{})
var _ = eh.Command(&RemoveRedfishResourceProperty{})
var _ = eh.Command(&InjectEvent{})

var immutableProperties = []string{"@odata.id", "@odata.type", "@odata.context"}

// CreateRedfishResource Command
type CreateRedfishResource struct {
	ID          eh.UUID `json:"id"`
	ResourceURI string
	Type        string
	Context     string
	Privileges  map[string]interface{}

	// optional stuff
	Headers    map[string]string      `eh:"optional"`
	Plugin     string                 `eh:"optional"`
	Properties map[string]interface{} `eh:"optional"`
	Meta       map[string]interface{} `eh:"optional"`
	Private    map[string]interface{} `eh:"optional"`
}

// AggregateType satisfies base Aggregate interface
func (c *CreateRedfishResource) AggregateType() eh.AggregateType { return AggregateType }

// AggregateID satisfies base Aggregate interface
func (c *CreateRedfishResource) AggregateID() eh.UUID { return c.ID }

// CommandType satisfies base Command interface
func (c *CreateRedfishResource) CommandType() eh.CommandType { return CreateRedfishResourceCommand }

func (c *CreateRedfishResource) Handle(ctx context.Context, a *RedfishResourceAggregate) error {
	requestLogger := ContextLogger(ctx, "internal_commands")
	requestLogger.Info("CreateRedfishResource", "META", a.Properties.Meta)

	if a.ID != eh.UUID("") {
		requestLogger.Error("Aggregate already exists!", "command", "CreateRedfishResource", "UUID", a.ID, "URI", a.ResourceURI, "request_URI", c.ResourceURI)
		return errors.New("Already created!")
	}
	a.ID = c.ID
	a.ResourceURI = c.ResourceURI
	a.Plugin = c.Plugin
<<<<<<< HEAD
	if a.Plugin == "" {
		a.Plugin = "RedfishResource"
	}
=======
>>>>>>> f017496f
	a.Headers = make(map[string]string, len(c.Headers))
	for k, v := range c.Headers {
		a.Headers[k] = v
	}

<<<<<<< HEAD
	a.PrivilegeMap = make(map[string]interface{}, len(c.Privileges))
=======
	a.PrivilegeMap = make(map[HTTPReqType]interface{}, len(c.Privileges))
>>>>>>> f017496f
	for k, v := range c.Privileges {
		a.PrivilegeMap[MapStringToHTTPReq(k)] = v
	}

	// ensure no collisions
	for _, p := range immutableProperties {
		delete(c.Properties, p)
	}

	d := &RedfishResourcePropertiesUpdatedData{
		ID:            c.ID,
		ResourceURI:   a.ResourceURI,
		PropertyNames: []string{},
	}
	e := &RedfishResourcePropertyMetaUpdatedData{
		ID:          c.ID,
		ResourceURI: a.ResourceURI,
		Meta:        map[string]interface{}{},
	}

	v := map[string]interface{}{}
	a.Properties.Value = v
	a.Properties.Parse(c.Properties)
	a.Properties.Meta = c.Meta

	var resourceURI []string
	// preserve slashes
	for _, x := range strings.Split(c.ResourceURI, "/") {
		resourceURI = append(resourceURI, url.PathEscape(x))
	}

	v["@odata.id"] = strings.Join(resourceURI, "/")
	v["@odata.type"] = c.Type
	v["@odata.context"] = c.Context

	// send out event that it's created first
	a.PublishEvent(eh.NewEvent(RedfishResourceCreated, &RedfishResourceCreatedData{
		ID:          c.ID,
		ResourceURI: c.ResourceURI,
	}, time.Now()))

	// then send out possible notifications about changes in the properties or meta
	if len(d.PropertyNames) > 0 {
		a.PublishEvent(eh.NewEvent(RedfishResourcePropertiesUpdated, d, time.Now()))
	}
	if len(e.Meta) > 0 {
		a.PublishEvent(eh.NewEvent(RedfishResourcePropertyMetaUpdated, e, time.Now()))
	}

	return nil
}

// RemoveRedfishResource Command
type RemoveRedfishResource struct {
	ID          eh.UUID `json:"id"`
	ResourceURI string  `eh:"optional"`
}

// AggregateType satisfies base Aggregate interface
func (c *RemoveRedfishResource) AggregateType() eh.AggregateType { return AggregateType }

// AggregateID satisfies base Aggregate interface
func (c *RemoveRedfishResource) AggregateID() eh.UUID { return c.ID }

// CommandType satisfies base Command interface
func (c *RemoveRedfishResource) CommandType() eh.CommandType { return RemoveRedfishResourceCommand }

func (c *RemoveRedfishResource) Handle(ctx context.Context, a *RedfishResourceAggregate) error {
	a.ResultsCacheMu.Lock()
	defer a.ResultsCacheMu.Unlock()
	a.PublishEvent(eh.NewEvent(RedfishResourceRemoved, &RedfishResourceRemovedData{
		ID:          c.ID,
		ResourceURI: a.ResourceURI,
	}, time.Now()))
	return nil
}

type RemoveRedfishResourceProperty struct {
	ID       eh.UUID `json:"id"`
	Property string  `eh:"optional"`
}

// AggregateType satisfies base Aggregate interface
func (c *RemoveRedfishResourceProperty) AggregateType() eh.AggregateType { return AggregateType }

// AggregateID satisfies base Aggregate interface
func (c *RemoveRedfishResourceProperty) AggregateID() eh.UUID { return c.ID }

// CommandType satisfies base Command interface
func (c *RemoveRedfishResourceProperty) CommandType() eh.CommandType {
	return RemoveRedfishResourcePropertyCommand
}
func (c *RemoveRedfishResourceProperty) Handle(ctx context.Context, a *RedfishResourceAggregate) error {
	a.ResultsCacheMu.Lock()
	defer a.ResultsCacheMu.Unlock()

	properties := a.Properties.Value.(map[string]interface{})
	for key, _ := range properties {
		if key == c.Property {
			delete(properties, key)
		}
	}
	return nil
}

type UpdateRedfishResourceProperties struct {
	ID         eh.UUID                `json:"id"`
	Properties map[string]interface{} `eh:"optional"`
}

// AggregateType satisfies base Aggregate interface
func (c *UpdateRedfishResourceProperties) AggregateType() eh.AggregateType { return AggregateType }

// AggregateID satisfies base Aggregate interface
func (c *UpdateRedfishResourceProperties) AggregateID() eh.UUID { return c.ID }

// CommandType satisfies base Command interface
func (c *UpdateRedfishResourceProperties) CommandType() eh.CommandType {
	return UpdateRedfishResourcePropertiesCommand
}
func (c *UpdateRedfishResourceProperties) Handle(ctx context.Context, a *RedfishResourceAggregate) error {
	a.ResultsCacheMu.Lock()
	defer a.ResultsCacheMu.Unlock()

	// ensure no collisions with immutable properties
	for _, p := range immutableProperties {
		delete(c.Properties, p)
	}

	d := &RedfishResourcePropertiesUpdatedData{
		ID:            c.ID,
		ResourceURI:   a.ResourceURI,
		PropertyNames: []string{},
	}
	e := &RedfishResourcePropertyMetaUpdatedData{
		ID:          c.ID,
		ResourceURI: a.ResourceURI,
		Meta:        map[string]interface{}{},
	}

	a.Properties.Parse(c.Properties)

	if len(d.PropertyNames) > 0 {
		a.PublishEvent(eh.NewEvent(RedfishResourcePropertiesUpdated, d, time.Now()))
	}
	if len(e.Meta) > 0 {
		a.PublishEvent(eh.NewEvent(RedfishResourcePropertyMetaUpdated, e, time.Now()))
	}

	return nil
}

type InjectEvent struct {
	ID          eh.UUID                  `json:"id" eh:"optional"`
	Name        eh.EventType             `json:"name"`
	Synchronous bool                     `eh:"optional"`
	Encoding    string                   `eh:"optional" json:"encoding"`
	EventData   map[string]interface{}   `json:"data" eh:"optional"`
	EventArray  []map[string]interface{} `json:"event_array" eh:"optional"`
}

// AggregateType satisfies base Aggregate interface
func (c *InjectEvent) AggregateType() eh.AggregateType { return AggregateType }

// AggregateID satisfies base Aggregate interface
func (c *InjectEvent) AggregateID() eh.UUID { return c.ID }

// CommandType satisfies base Command interface
func (c *InjectEvent) CommandType() eh.CommandType {
	return InjectEventCommand
}

var injectChan chan eh.Event

func StartInjectService(logger log.Logger, d *DomainObjects) {
	injectChan = make(chan eh.Event, 100)
	logger = logger.New("module", "injectservice")
	eb := d.EventBus
	ew := d.EventWaiter

	var s closeNotifier
	s, err := NewSdnotify()
	if err != nil {
		fmt.Printf("Error setting up SD_NOTIFY, using simulation instead: %s\n", err)
		s = SimulateSdnotify()
	}

	if interval := s.GetIntervalUsec(); interval == 0 {
		fmt.Printf("Watchdog interval is not set, so skipping watchdog setup. Set WATCHDOG_USEC to set.\n")
	} else {
		fmt.Printf("Setting up watchdog\n")

		// send watchdogs 3x per interval
		interval = interval / 3

		// set up listener for the watchdog events
		listener, err := ew.Listen(context.Background(), func(event eh.Event) bool {
			if event.EventType() == WatchdogEvent {
				return true
			}
			return false
		})

		if err != nil {
			panic("Could not start listener")
		}

		// goroutine to run sd_notify whenever we see a watchdog event
		go func() {
			defer s.Close()
			for {
				_, err := listener.Wait(context.Background())
				if err != nil {
					fmt.Printf("Watchdog wait exited\n")
					break
				}

				s.Notify("WATCHDOG=1")
				d.CheckTree()
			}
		}()

		// goroutine to inject watchdog events
		go func() {
			// inject a watchdog event every 10s. It will be processed by a listener elsewhere.
			for {
				time.Sleep(time.Duration(interval) * time.Microsecond)
				data, err := eh.CreateEventData("WatchdogEvent")
				if err != nil {
					injectChan <- eh.NewEvent(WatchdogEvent, data, time.Now())
				}
			}
		}()
	}

	// goroutine to synchronously handle the event inject queue
	go func() {
		startPrinting := false
		for {
			event := <-injectChan
			// if (len(injectChan)*10)/(cap(injectChan)*10) > 5 {
			if len(injectChan) > 20 {
				startPrinting = true
			}
			if startPrinting {
				logger.Debug("Inject chan congestion", "cap", cap(injectChan), "len", len(injectChan))
			}
			if len(injectChan) == 0 {
				startPrinting = false
			}

			eb.PublishEvent(context.Background(), event) // in a goroutine (comment for grep purposes)

			// if we get a sync event, we have to pause processing new events until it's completed processing
			// it may be processing in the background
			if ev, ok := event.(syncEvent); ok {
				ev.Wait()
			}
		}
	}()
}

const MAX_CONSOLIDATED_EVENTS = 10
const injectUUID = eh.UUID("49467bb4-5c1f-473b-0000-00000000000f")

func (c *InjectEvent) Handle(ctx context.Context, a *RedfishResourceAggregate) error {
	requestLogger := ContextLogger(ctx, "internal_commands").New("module", "inject_event")

	a.ID = injectUUID

	eventList := make([]map[string]interface{}, 0, len(c.EventArray)+1)
	if len(c.EventData) > 0 {
		// comment out debug prints in the hot path, uncomment for debugging
		requestLogger.Debug("InjectEvent - ONE", "events", c.EventData)
		eventList = append(eventList, c.EventData) // preallocated
	}
	if len(c.EventArray) > 0 {
		// comment out debug prints in the hot path, uncomment for debugging
		requestLogger.Debug("InjectEvent - ARRAY", "events", c.EventArray)
		eventList = append(eventList, c.EventArray...) // preallocated
	}

	// comment out debug prints in the hot path, uncomment for debugging
	//requestLogger.Debug("InjectEvent - NEW ARRAY INJECT", "events", eventList)

	//debugTrain := false
	//if len(eventList) >= MAX_CONSOLIDATED_EVENTS {
	//fmt.Printf("Event list (%s) len (%d) greater than max number of events (%d). Going to break into #(%d) chunks\n", c.Name, len(eventList), MAX_CONSOLIDATED_EVENTS, len(eventList)/MAX_CONSOLIDATED_EVENTS)
	//debugTrain = true
	//}

	fmt.Printf("HELLO WORLD: %s\n", c)
	trainload := make([]eh.EventData, 0, MAX_CONSOLIDATED_EVENTS)
	for _, eventData := range eventList {
		data, err := eh.CreateEventData(c.Name)
		if err != nil {
			// this debug statement probably not hit too often, leave enabled for now
			requestLogger.Info("InjectEvent - event type not registered: injecting raw event.", "event name", c.Name, "error", err)
			trainload = append(trainload, eventData) //preallocated
		} else {

			// fmt.Printf("HELLO - decoding event: '%s'\n", c.Encoding)
			if c.Encoding == "binary" {
				// fmt.Printf("HELLO - I DON'T KNOW WHAT TO DO!\n")
				structdata, err := base64.StdEncoding.DecodeString(eventData["data"].(string))
				if err != nil {
					fmt.Printf("ERROR decoding base64 event data: %s", err)
					continue
				}

				// fmt.Printf("base64 DECODED STRUCT: '%s'\n", structdata)

				buf := bytes.NewReader(structdata)
				err = binary.Read(buf, binary.LittleEndian, data)
				if err != nil {
					fmt.Printf("binary decode fail: %s\n", err)
					continue
				}

				//fmt.Printf("BINARY STRUCT: '%s'\n", data)

				trainload = append(trainload, data) //preallocated

			}

			if c.Encoding == "json" || c.Encoding == "" {
				err = mapstructure.Decode(eventData, &data)
				if err != nil {
					requestLogger.Warn("InjectEvent - could not decode event data, skipping event", "error", err, "raw-eventdata", eventData, "dest-event", data)
					trainload = append(trainload, eventData) //preallocated
				} else {
					trainload = append(trainload, data) //preallocated
				}
			}

		}
		// comment out debug prints in the hot path, uncomment for debugging
		requestLogger.Debug("InjectEvent - publishing", "event name", c.Name, "event_data", data)

		// limit number of consolidated events to 30 to prevent overflowing queues and deadlocking
		if len(trainload) >= MAX_CONSOLIDATED_EVENTS {
			//fmt.Printf("Train (%s) leaving early: %d\n", c.Name, len(trainload))
			e := event.NewSyncEvent(c.Name, trainload, time.Now())
			e.Add(1)
			if c.Synchronous {
				defer e.Wait()
			}
			trainload = make([]eh.EventData, 0, MAX_CONSOLIDATED_EVENTS)
			injectChan <- e
		}
	}

	if len(trainload) > 0 {
		//if debugTrain {
		//fmt.Printf("Straggler (%s) roundup: #%d events\n", c.Name, len(trainload))
		//}
		e := event.NewSyncEvent(c.Name, trainload, time.Now())
		e.Add(1)
		if c.Synchronous {
			defer e.Wait()
		}
		injectChan <- e
	}

	return nil
}<|MERGE_RESOLUTION|>--- conflicted
+++ resolved
@@ -83,22 +83,12 @@
 	a.ID = c.ID
 	a.ResourceURI = c.ResourceURI
 	a.Plugin = c.Plugin
-<<<<<<< HEAD
-	if a.Plugin == "" {
-		a.Plugin = "RedfishResource"
-	}
-=======
->>>>>>> f017496f
 	a.Headers = make(map[string]string, len(c.Headers))
 	for k, v := range c.Headers {
 		a.Headers[k] = v
 	}
 
-<<<<<<< HEAD
-	a.PrivilegeMap = make(map[string]interface{}, len(c.Privileges))
-=======
 	a.PrivilegeMap = make(map[HTTPReqType]interface{}, len(c.Privileges))
->>>>>>> f017496f
 	for k, v := range c.Privileges {
 		a.PrivilegeMap[MapStringToHTTPReq(k)] = v
 	}
