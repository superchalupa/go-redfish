package domain

import (
	"bytes"
	"context"
	"encoding/base64"
	"encoding/binary"
	"errors"
	"fmt"
	"net/url"
	"sort"
	"strings"
	"time"

	eh "github.com/looplab/eventhorizon"
	"github.com/mitchellh/mapstructure"
	log "github.com/superchalupa/sailfish/src/log"
	"github.com/superchalupa/sailfish/src/looplab/event"
)

type syncEvent interface {
	Add(int)
	Wait()
}

func init() {
	eh.RegisterCommand(func() eh.Command { return &CreateRedfishResource{} })
	eh.RegisterCommand(func() eh.Command { return &RemoveRedfishResource{} })
	eh.RegisterCommand(func() eh.Command { return &UpdateRedfishResourceProperties{} })
	eh.RegisterCommand(func() eh.Command { return &RemoveRedfishResourceProperty{} })
	eh.RegisterCommand(func() eh.Command { return &InjectEvent{} })
}

const (
	CreateRedfishResourceCommand           = eh.CommandType("internal:RedfishResource:Create")
	RemoveRedfishResourceCommand           = eh.CommandType("internal:RedfishResource:Remove")
	UpdateRedfishResourcePropertiesCommand = eh.CommandType("internal:RedfishResourceProperties:Update")
	RemoveRedfishResourcePropertyCommand   = eh.CommandType("internal:RedfishResourceProperties:Remove")
	InjectEventCommand                     = eh.CommandType("internal:Event:Inject")
)

// Static type checking for commands to prevent runtime errors due to typos
var _ = eh.Command(&CreateRedfishResource{})
var _ = eh.Command(&RemoveRedfishResource{})
var _ = eh.Command(&UpdateRedfishResourceProperties{})
var _ = eh.Command(&RemoveRedfishResourceProperty{})
var _ = eh.Command(&InjectEvent{})

var immutableProperties = []string{"@odata.id", "@odata.type", "@odata.context"}

// CreateRedfishResource Command
type CreateRedfishResource struct {
	ID          eh.UUID `json:"id"`
	ResourceURI string
	Type        string
	Context     string
	Privileges  map[string]interface{}

	// optional stuff
	Headers       map[string]string      `eh:"optional"`
	Plugin        string                 `eh:"optional"`
	DefaultFilter string                 `eh:"optional"`
	Properties    map[string]interface{} `eh:"optional"`
	Meta          map[string]interface{} `eh:"optional"`
	Private       map[string]interface{} `eh:"optional"`
}

// AggregateType satisfies base Aggregate interface
func (c *CreateRedfishResource) AggregateType() eh.AggregateType { return AggregateType }

// AggregateID satisfies base Aggregate interface
func (c *CreateRedfishResource) AggregateID() eh.UUID { return c.ID }

// CommandType satisfies base Command interface
func (c *CreateRedfishResource) CommandType() eh.CommandType { return CreateRedfishResourceCommand }

func (c *CreateRedfishResource) Handle(ctx context.Context, a *RedfishResourceAggregate) error {
	requestLogger := ContextLogger(ctx, "internal_commands")
	requestLogger.Info("CreateRedfishResource", "META", a.Properties.Meta)

	if a.ID != eh.UUID("") {
		requestLogger.Error("Aggregate already exists!", "command", "CreateRedfishResource", "UUID", a.ID, "URI", a.ResourceURI, "request_URI", c.ResourceURI)
		return errors.New("Already created!")
	}
	a.ID = c.ID
	a.ResourceURI = c.ResourceURI
	a.DefaultFilter = c.DefaultFilter
	a.Plugin = c.Plugin
	a.Headers = make(map[string]string, len(c.Headers))
	for k, v := range c.Headers {
		a.Headers[k] = v
	}

	a.PrivilegeMap = make(map[HTTPReqType]interface{}, len(c.Privileges))
	for k, v := range c.Privileges {
		a.PrivilegeMap[MapStringToHTTPReq(k)] = v
	}

	// ensure no collisions
	for _, p := range immutableProperties {
		delete(c.Properties, p)
	}

	d := &RedfishResourcePropertiesUpdatedData{
		ID:            c.ID,
		ResourceURI:   a.ResourceURI,
		PropertyNames: []string{},
	}
	e := &RedfishResourcePropertyMetaUpdatedData{
		ID:          c.ID,
		ResourceURI: a.ResourceURI,
		Meta:        map[string]interface{}{},
	}

	v := map[string]interface{}{}
	a.Properties.Value = v
	a.Properties.Parse(c.Properties)
	a.Properties.Meta = c.Meta

	var resourceURI []string
	// preserve slashes
	for _, x := range strings.Split(c.ResourceURI, "/") {
		resourceURI = append(resourceURI, url.PathEscape(x))
	}

	v["@odata.id"] = strings.Join(resourceURI, "/")
	v["@odata.type"] = c.Type
	v["@odata.context"] = c.Context

	// send out event that it's created first
	a.PublishEvent(eh.NewEvent(RedfishResourceCreated, &RedfishResourceCreatedData{
		ID:          c.ID,
		ResourceURI: c.ResourceURI,
	}, time.Now()))

	// then send out possible notifications about changes in the properties or meta
	if len(d.PropertyNames) > 0 {
		a.PublishEvent(eh.NewEvent(RedfishResourcePropertiesUpdated, d, time.Now()))
	}
	if len(e.Meta) > 0 {
		a.PublishEvent(eh.NewEvent(RedfishResourcePropertyMetaUpdated, e, time.Now()))
	}

	return nil
}

// RemoveRedfishResource Command
type RemoveRedfishResource struct {
	ID          eh.UUID `json:"id"`
	ResourceURI string  `eh:"optional"`
}

// AggregateType satisfies base Aggregate interface
func (c *RemoveRedfishResource) AggregateType() eh.AggregateType { return AggregateType }

// AggregateID satisfies base Aggregate interface
func (c *RemoveRedfishResource) AggregateID() eh.UUID { return c.ID }

// CommandType satisfies base Command interface
func (c *RemoveRedfishResource) CommandType() eh.CommandType { return RemoveRedfishResourceCommand }

func (c *RemoveRedfishResource) Handle(ctx context.Context, a *RedfishResourceAggregate) error {
	a.Lock()
	defer a.Unlock()
	a.PublishEvent(eh.NewEvent(RedfishResourceRemoved, &RedfishResourceRemovedData{
		ID:          c.ID,
		ResourceURI: a.ResourceURI,
	}, time.Now()))
	return nil
}

type RemoveRedfishResourceProperty struct {
	ID       eh.UUID `json:"id"`
	Property string  `eh:"optional"`
}

// AggregateType satisfies base Aggregate interface
func (c *RemoveRedfishResourceProperty) AggregateType() eh.AggregateType { return AggregateType }

// AggregateID satisfies base Aggregate interface
func (c *RemoveRedfishResourceProperty) AggregateID() eh.UUID { return c.ID }

// CommandType satisfies base Command interface
func (c *RemoveRedfishResourceProperty) CommandType() eh.CommandType {
	return RemoveRedfishResourcePropertyCommand
}
func (c *RemoveRedfishResourceProperty) Handle(ctx context.Context, a *RedfishResourceAggregate) error {
	a.Lock()
	defer a.Unlock()

	properties := a.Properties.Value.(map[string]interface{})
	for key, _ := range properties {
		if key == c.Property {
			delete(properties, key)
		}
	}
	return nil
}

type UpdateRedfishResourceProperties struct {
	ID         eh.UUID                `json:"id"`
	Properties map[string]interface{} `eh:"optional"`
}

// AggregateType satisfies base Aggregate interface
func (c *UpdateRedfishResourceProperties) AggregateType() eh.AggregateType { return AggregateType }

// AggregateID satisfies base Aggregate interface
func (c *UpdateRedfishResourceProperties) AggregateID() eh.UUID { return c.ID }

// CommandType satisfies base Command interface
func (c *UpdateRedfishResourceProperties) CommandType() eh.CommandType {
	return UpdateRedfishResourcePropertiesCommand
}
func (c *UpdateRedfishResourceProperties) Handle(ctx context.Context, a *RedfishResourceAggregate) error {
	a.Lock()
	defer a.Unlock()

	// ensure no collisions with immutable properties
	for _, p := range immutableProperties {
		delete(c.Properties, p)
	}

	d := &RedfishResourcePropertiesUpdatedData{
		ID:            c.ID,
		ResourceURI:   a.ResourceURI,
		PropertyNames: []string{},
	}
	e := &RedfishResourcePropertyMetaUpdatedData{
		ID:          c.ID,
		ResourceURI: a.ResourceURI,
		Meta:        map[string]interface{}{},
	}

	a.Properties.Parse(c.Properties)

	if len(d.PropertyNames) > 0 {
		a.PublishEvent(eh.NewEvent(RedfishResourcePropertiesUpdated, d, time.Now()))
	}
	if len(e.Meta) > 0 {
		a.PublishEvent(eh.NewEvent(RedfishResourcePropertyMetaUpdated, e, time.Now()))
	}

	return nil
}

type InjectEvent struct {
	ID          eh.UUID                  `json:"id" eh:"optional"`
	Name        eh.EventType             `json:"name"`
	Synchronous bool                     `eh:"optional"`
	Encoding    string                   `eh:"optional" json:"encoding"`
	EventData   map[string]interface{}   `json:"data" eh:"optional"`
	EventArray  []map[string]interface{} `json:"event_array" eh:"optional"`
	EventSeq    int64                    `json:"event_seq" eh:"optional"`

	ctx context.Context
}

// AggregateType satisfies base Aggregate interface
func (c *InjectEvent) AggregateType() eh.AggregateType { return AggregateType }

// AggregateID satisfies base Aggregate interface
func (c *InjectEvent) AggregateID() eh.UUID { return c.ID }

// CommandType satisfies base Command interface
func (c *InjectEvent) CommandType() eh.CommandType {
	return InjectEventCommand
}

var injectChan chan *InjectEvent
var injectChanSlice chan eh.Event

func StartInjectService(logger log.Logger, d *DomainObjects) {
	injectChan = make(chan *InjectEvent, 100)
	injectChanSlice = make(chan eh.Event, 1)
	logger = logger.New("module", "injectservice")
	eb := d.EventBus
	ew := d.EventWaiter

	var s closeNotifier
	s, err := NewSdnotify()
	if err != nil {
		fmt.Printf("Error setting up SD_NOTIFY, using simulation instead: %s\n", err)
		s = SimulateSdnotify()
	}

	if interval := s.GetIntervalUsec(); interval == 0 {
		fmt.Printf("Watchdog interval is not set, so skipping watchdog setup. Set WATCHDOG_USEC to set.\n")
	} else {
		fmt.Printf("Setting up watchdog\n")

		// send watchdogs 3x per interval
		interval = interval / 3

		// set up listener for the watchdog events
		listener, err := ew.Listen(context.Background(), func(event eh.Event) bool {
			if event.EventType() == WatchdogEvent {
				return true
			}
			return false
		})

		if err != nil {
			panic("Could not start listener")
		}

		// goroutine to run sd_notify whenever we see a watchdog event
		go func() {
			defer s.Close()
			for {
				_, err := listener.Wait(context.Background())
				if err != nil {
					fmt.Printf("Watchdog wait exited\n")
					break
				}

				s.Notify("WATCHDOG=1")
				d.CheckTree()
			}
		}()

		// goroutine to inject watchdog events
		go func() {
			// inject a watchdog event every 10s. It will be processed by a listener elsewhere.
			for {
				time.Sleep(time.Duration(interval) * time.Microsecond)
				data, err := eh.CreateEventData("WatchdogEvent")
				if err != nil {
					injectChanSlice <- eh.NewEvent(WatchdogEvent, data, time.Now())
				}
			}
		}()
	}

	// goroutine to synchronously handle the event inject queue
	go func() {
		queued := []InjectEvent{}
		currentSeq := 0
		for {
			select {
			case event := <-injectChan:
				// on received event, always add to queue
				queued = append(queued, *event)
				try := true
				for try {
					try = false
					copy := []InjectEvent{}
					for _, k := range queued {
						eventSeq := int(k.EventSeq)
						if (eventSeq == currentSeq+1) || (currentSeq == 0 && eventSeq == 0) {
							// match next sequence, or startup sequence events, then continue processing queue
							try = true
							currentSeq = eventSeq
							k.sendToChn(k.ctx)
						} else if eventSeq <= currentSeq {
							// drop all old events
							dropped_event := &DroppedEventData{
								Name:     k.Name,
								EventSeq: k.EventSeq,
							}
							logger.Info("Event dropped", "Event Name", k.Name, "Sequence Number", k.EventSeq)
							eb.PublishEvent(k.ctx, eh.NewEvent(DroppedEvent, dropped_event, time.Now()))
						} else {
							// only keep events that are greater than the current sequence count
							copy = append(copy, k)
						}
					}
					queued = copy
				}
			// on 100 milliseconds without any event received, handle queued events
			case <-time.After(100 * time.Millisecond):
				sort.SliceStable(queued, func(i, j int) bool {
					return queued[i].EventSeq < queued[j].EventSeq
				})
				copy := []InjectEvent{}
				flag := false
				for _, k := range queued {
					eventSeq := int(k.EventSeq)
					// take the lowest sequenced event that is still greater than the current sequence count
					if eventSeq >= currentSeq { //= should never be valid but just in case
						if flag == false {
							// use this event as the new current sequence count
							flag = true
							logger.Info("Current sequence count changed due to timeout", "Old Value", currentSeq, "New Value", eventSeq)
							currentSeq = eventSeq
							k.sendToChn(k.ctx)
						} else {
							// keep rest of queued events
							copy = append(copy, k)
						}
					} else {
						// drop all old events
						dropped_event := &DroppedEventData{
							Name:     k.Name,
							EventSeq: k.EventSeq,
						}
						logger.Info("Event dropped", "Event Name", k.Name, "Sequence Number", k.EventSeq)
						eb.PublishEvent(k.ctx, eh.NewEvent(DroppedEvent, dropped_event, time.Now()))
					}
				}
				queued = copy
			}
		}
	}()

	go func() {
		for {
			event := <-injectChanSlice
			eb.PublishEvent(context.Background(), event)
			if ev, ok := event.(syncEvent); ok {
				ev.Wait()
			}
		}
	}()
}

const MAX_CONSOLIDATED_EVENTS = 10
const injectUUID = eh.UUID("49467bb4-5c1f-473b-0000-00000000000f")

func (c *InjectEvent) Handle(ctx context.Context, a *RedfishResourceAggregate) error {
	a.ID = injectUUID
	if len(c.EventData) > 0 || len(c.EventArray) > 0 {
		c.ctx = ctx
		injectChan <- c
	}

	return nil
}

func (c *InjectEvent) sendToChn(ctx context.Context) error {
	requestLogger := ContextLogger(ctx, "internal_commands").New("module", "inject_event")

	eventList := make([]map[string]interface{}, 0, len(c.EventArray)+1)
	if len(c.EventData) > 0 {
<<<<<<< HEAD
		eventList = append(eventList, c.EventData) // preallocated
	}
	if len(c.EventArray) > 0 {
=======
		// comment out debug prints in the hot path, uncomment for debugging
		requestLogger.Debug("InjectEvent - ONE", "events", c.EventData)
		eventList = append(eventList, c.EventData) // preallocated
	}
	if len(c.EventArray) > 0 {
		// comment out debug prints in the hot path, uncomment for debugging
		requestLogger.Debug("InjectEvent - ARRAY", "events", c.EventArray)
>>>>>>> e98c90e4
		eventList = append(eventList, c.EventArray...) // preallocated
	}

	trainload := make([]eh.EventData, 0, MAX_CONSOLIDATED_EVENTS)
	for _, eventData := range eventList {
		data, err := eh.CreateEventData(c.Name)
		if err != nil {
			// this debug statement probably not hit too often, leave enabled for now
			requestLogger.Info("InjectEvent - event type not registered: injecting raw event.", "event name", c.Name, "error", err)
			trainload = append(trainload, eventData) //preallocated
		} else {

			if c.Encoding == "binary" {
				structdata, err := base64.StdEncoding.DecodeString(eventData["data"].(string))
				if err != nil {
					fmt.Printf("ERROR decoding base64 event data: %s", err)
					continue
				}

				buf := bytes.NewReader(structdata)
				err = binary.Read(buf, binary.LittleEndian, data)
				if err != nil {
					fmt.Printf("binary decode fail: %s\n", err)
					continue
				}

				trainload = append(trainload, data) //preallocated
			}

			if c.Encoding == "json" || c.Encoding == "" {
				err = mapstructure.Decode(eventData, &data)
				if err != nil {
					requestLogger.Warn("InjectEvent - could not decode event data, skipping event", "error", err, "raw-eventdata", eventData, "dest-event", data)
					trainload = append(trainload, eventData) //preallocated
				} else {
					trainload = append(trainload, data) //preallocated
				}
			}

		}
<<<<<<< HEAD
=======
		// comment out debug prints in the hot path, uncomment for debugging
		requestLogger.Debug("InjectEvent - publishing", "event name", c.Name, "event_data", data)

		// limit number of consolidated events to 30 to prevent overflowing queues and deadlocking
>>>>>>> e98c90e4
		if len(trainload) >= MAX_CONSOLIDATED_EVENTS {
			e := event.NewSyncEvent(c.Name, trainload, time.Now())
			e.Add(1)
			if c.Synchronous {
				defer e.Wait()
			}
			trainload = make([]eh.EventData, 0, MAX_CONSOLIDATED_EVENTS)
			injectChanSlice <- e
		}
	}

	if len(trainload) > 0 {
		e := event.NewSyncEvent(c.Name, trainload, time.Now())
		e.Add(1)
		injectChanSlice <- e
	}

	return nil
}<|MERGE_RESOLUTION|>--- conflicted
+++ resolved
@@ -432,11 +432,6 @@
 
 	eventList := make([]map[string]interface{}, 0, len(c.EventArray)+1)
 	if len(c.EventData) > 0 {
-<<<<<<< HEAD
-		eventList = append(eventList, c.EventData) // preallocated
-	}
-	if len(c.EventArray) > 0 {
-=======
 		// comment out debug prints in the hot path, uncomment for debugging
 		requestLogger.Debug("InjectEvent - ONE", "events", c.EventData)
 		eventList = append(eventList, c.EventData) // preallocated
@@ -444,7 +439,6 @@
 	if len(c.EventArray) > 0 {
 		// comment out debug prints in the hot path, uncomment for debugging
 		requestLogger.Debug("InjectEvent - ARRAY", "events", c.EventArray)
->>>>>>> e98c90e4
 		eventList = append(eventList, c.EventArray...) // preallocated
 	}
 
@@ -485,13 +479,10 @@
 			}
 
 		}
-<<<<<<< HEAD
-=======
 		// comment out debug prints in the hot path, uncomment for debugging
 		requestLogger.Debug("InjectEvent - publishing", "event name", c.Name, "event_data", data)
 
 		// limit number of consolidated events to 30 to prevent overflowing queues and deadlocking
->>>>>>> e98c90e4
 		if len(trainload) >= MAX_CONSOLIDATED_EVENTS {
 			e := event.NewSyncEvent(c.Name, trainload, time.Now())
 			e.Add(1)
