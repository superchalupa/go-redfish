package domain

import (
	"bytes"
	"context"
	"encoding/base64"
	"encoding/binary"
	"errors"
	"fmt"
	"net/url"
	"sort"
	"strings"
	"time"

	eh "github.com/looplab/eventhorizon"
	"github.com/mitchellh/mapstructure"
	log "github.com/superchalupa/sailfish/src/log"
	"github.com/superchalupa/sailfish/src/looplab/event"
)

type syncEvent interface {
	Add(int)
	Wait()
}

func init() {
	eh.RegisterCommand(func() eh.Command { return &CreateRedfishResource{} })
	eh.RegisterCommand(func() eh.Command { return &RemoveRedfishResource{} })
	eh.RegisterCommand(func() eh.Command { return &UpdateRedfishResourceProperties{} })
	eh.RegisterCommand(func() eh.Command { return &UpdateRedfishResourceProperties2{} })
	eh.RegisterCommand(func() eh.Command { return &RemoveRedfishResourceProperty{} })
	eh.RegisterCommand(func() eh.Command { return &InjectEvent{} })
}

const (
	CreateRedfishResourceCommand            = eh.CommandType("internal:RedfishResource:Create")
	RemoveRedfishResourceCommand            = eh.CommandType("internal:RedfishResource:Remove")
	UpdateRedfishResourcePropertiesCommand  = eh.CommandType("internal:RedfishResourceProperties:Update")
	UpdateRedfishResourcePropertiesCommand2 = eh.CommandType("internal:RedfishResourceProperties:Update:2")
	RemoveRedfishResourcePropertyCommand    = eh.CommandType("internal:RedfishResourceProperties:Remove")
	InjectEventCommand                      = eh.CommandType("internal:Event:Inject")
)

// Static type checking for commands to prevent runtime errors due to typos
var _ = eh.Command(&CreateRedfishResource{})
var _ = eh.Command(&RemoveRedfishResource{})
var _ = eh.Command(&UpdateRedfishResourceProperties{})
var _ = eh.Command(&UpdateRedfishResourceProperties2{})
var _ = eh.Command(&RemoveRedfishResourceProperty{})
var _ = eh.Command(&InjectEvent{})

var immutableProperties = []string{"@odata.id", "@odata.type", "@odata.context"}

// CreateRedfishResource Command
type CreateRedfishResource struct {
	ID          eh.UUID `json:"id"`
	ResourceURI string
	Type        string
	Context     string
	Privileges  map[string]interface{}

	// optional stuff
	Headers       map[string]string      `eh:"optional"`
	Plugin        string                 `eh:"optional"`
	DefaultFilter string                 `eh:"optional"`
	Properties    map[string]interface{} `eh:"optional"`
	Meta          map[string]interface{} `eh:"optional"`
	Private       map[string]interface{} `eh:"optional"`
}

// AggregateType satisfies base Aggregate interface
func (c *CreateRedfishResource) AggregateType() eh.AggregateType { return AggregateType }

// AggregateID satisfies base Aggregate interface
func (c *CreateRedfishResource) AggregateID() eh.UUID { return c.ID }

// CommandType satisfies base Command interface
func (c *CreateRedfishResource) CommandType() eh.CommandType { return CreateRedfishResourceCommand }

func (c *CreateRedfishResource) Handle(ctx context.Context, a *RedfishResourceAggregate) error {

	requestLogger := ContextLogger(ctx, "internal_commands")
	requestLogger.Info("CreateRedfishResource", "META", a.Properties.Meta)

	if a.ID != eh.UUID("") {
		requestLogger.Error("Aggregate already exists!", "command", "CreateRedfishResource", "UUID", a.ID, "URI", a.ResourceURI, "request_URI", c.ResourceURI)
		return errors.New("Already created!")
	}
	a.ID = c.ID
	a.ResourceURI = c.ResourceURI
	a.DefaultFilter = c.DefaultFilter
	a.Plugin = c.Plugin
	a.Headers = make(map[string]string, len(c.Headers))
	for k, v := range c.Headers {
		a.Headers[k] = v
	}

	a.PrivilegeMap = make(map[HTTPReqType]interface{}, len(c.Privileges))
	for k, v := range c.Privileges {
		a.PrivilegeMap[MapStringToHTTPReq(k)] = v
	}

	// ensure no collisions
	for _, p := range immutableProperties {
		delete(c.Properties, p)
	}

	d := &RedfishResourcePropertiesUpdatedData{
		ID:            c.ID,
		ResourceURI:   a.ResourceURI,
		PropertyNames: []string{},
	}
	e := &RedfishResourcePropertyMetaUpdatedData{
		ID:          c.ID,
		ResourceURI: a.ResourceURI,
		Meta:        map[string]interface{}{},
	}

	v := map[string]interface{}{}
	a.Properties.Value = v
	a.Properties.Parse(c.Properties)
	a.Properties.Meta = c.Meta

	var resourceURI []string
	// preserve slashes
	for _, x := range strings.Split(c.ResourceURI, "/") {
		resourceURI = append(resourceURI, url.PathEscape(x))
	}

	v["@odata.id"] = strings.Join(resourceURI, "/")
	v["@odata.type"] = c.Type
	v["@odata.context"] = c.Context

	// send out event that it's created first
	a.PublishEvent(eh.NewEvent(RedfishResourceCreated, &RedfishResourceCreatedData{
		ID:          c.ID,
		ResourceURI: c.ResourceURI,
	}, time.Now()))

	// then send out possible notifications about changes in the properties or meta
	if len(d.PropertyNames) > 0 {
		a.PublishEvent(eh.NewEvent(RedfishResourcePropertiesUpdated, d, time.Now()))
	}
	if len(e.Meta) > 0 {
		a.PublishEvent(eh.NewEvent(RedfishResourcePropertyMetaUpdated, e, time.Now()))
	}

	return nil
}

// RemoveRedfishResource Command
type RemoveRedfishResource struct {
	ID          eh.UUID `json:"id"`
	ResourceURI string  `eh:"optional"`
}

// AggregateType satisfies base Aggregate interface
func (c *RemoveRedfishResource) AggregateType() eh.AggregateType { return AggregateType }

// AggregateID satisfies base Aggregate interface
func (c *RemoveRedfishResource) AggregateID() eh.UUID { return c.ID }

// CommandType satisfies base Command interface
func (c *RemoveRedfishResource) CommandType() eh.CommandType { return RemoveRedfishResourceCommand }

func (c *RemoveRedfishResource) Handle(ctx context.Context, a *RedfishResourceAggregate) error {
	a.Lock()
	defer a.Unlock()

	a.PublishEvent(eh.NewEvent(RedfishResourceRemoved, &RedfishResourceRemovedData{
		ID:          c.ID,
		ResourceURI: a.ResourceURI,
	}, time.Now()))
	return nil
}

type RemoveRedfishResourceProperty struct {
	ID       eh.UUID `json:"id"`
	Property string  `eh:"optional"`
}

// AggregateType satisfies base Aggregate interface
func (c *RemoveRedfishResourceProperty) AggregateType() eh.AggregateType { return AggregateType }

// AggregateID satisfies base Aggregate interface
func (c *RemoveRedfishResourceProperty) AggregateID() eh.UUID { return c.ID }

// CommandType satisfies base Command interface
func (c *RemoveRedfishResourceProperty) CommandType() eh.CommandType {
	return RemoveRedfishResourcePropertyCommand
}
func (c *RemoveRedfishResourceProperty) Handle(ctx context.Context, a *RedfishResourceAggregate) error {
	a.Lock()
	defer a.Unlock()

	properties := a.Properties.Value.(map[string]interface{})
	for key, _ := range properties {
		if key == c.Property {
			delete(properties, key)
		}
	}
	return nil
}

// toUpdate	{path2key : value}
type UpdateRedfishResourceProperties2 struct {
	ID         eh.UUID `json:"id"`
	Properties map[string]interface{}
}

// AggregateType satisfies base Aggregate interface
func (c *UpdateRedfishResourceProperties2) AggregateType() eh.AggregateType { return AggregateType }

// AggregateID satisfies base Aggregate interface
func (c *UpdateRedfishResourceProperties2) AggregateID() eh.UUID { return c.ID }

// CommandType satisfies base Command interface
func (c *UpdateRedfishResourceProperties2) CommandType() eh.CommandType {
	return UpdateRedfishResourcePropertiesCommand2
}

// aggregate is a.Properties.(RedfishresourceProperty)
// going through the aggregate it is [map]*RedfishResourceProperty...
// NOTE: only for maps  can be updated to be used for lists
func UpdateAgg(a *RedfishResourceAggregate, pathSlice []string, v interface{}) error {
	loc, ok := a.Properties.Value.(map[string]interface{})
	if !ok {
		return errors.New("aggregate was not passed in")
	}

	len := len(pathSlice) - 1
	for i, p := range pathSlice {
		k, ok := loc[p]
		if !ok {
			return fmt.Errorf("UpdateAgg Failed can not find %s in %+v", p, loc)
		}
		switch k.(type) {
		case *RedfishResourceProperty:
			k2, ok := k.(*RedfishResourceProperty)
			if !ok {
				return fmt.Errorf("UpdateAgg Failed, RedfishResourcePropertyFailed")

			}
			err := validateValue(v)
			if err != nil {
				return err
			}

			if (len == i) && (k2.Value != v) {
				k2.Value = v
			} else if len == i {
				return nil
			} else {
				tmp := k2.Value
				loc, ok = tmp.(map[string]interface{})
				if !ok {
					return fmt.Errorf("UpdateAgg Failed %s type cast to map[string]interface{} for %+v  errored for %+v", a.ResourceURI, p, pathSlice)
				}
			}
		default:
			return fmt.Errorf("agg update for slice %+v, received type %T instead of *RedfishResourceProperty", pathSlice, k)
		}
	}
	return nil

}

func validateValue(val interface{}) error {
	switch val.(type) {
	case []interface{}, map[string]interface{}:
		return fmt.Errorf("Update Agg does not support type %T", val)
	default:
		return nil
	}
}

//  This is handled by eventhorizon code.
//  When a CommandHandler "Handle" is called it will retrieve the aggregate from the DB.  and call this Handle. Then save the aggregate 'a' back to the db.  no locking is required..
func (c *UpdateRedfishResourceProperties2) Handle(ctx context.Context, a *RedfishResourceAggregate) error {

	requestLogger := ContextLogger(ctx, "UpdateRedfishResourceProperty2")

	d := &RedfishResourcePropertiesUpdatedData2{
		ID:            c.ID,
		ResourceURI:   a.ResourceURI,
		PropertyNames: make(map[string]interface{}),
	}

	// update properties in aggregate
	for k, v := range c.Properties {
		pathSlice := strings.Split(k, "/")

		err := UpdateAgg(a, pathSlice, v)

		if err == nil {
			d.PropertyNames[k] = v
		} else {
			requestLogger.Error("UpdateRedfishResourceProperty2", "error", err)
		}

	}

	if len(d.PropertyNames) > 0 {
		a.PublishEvent(eh.NewEvent(RedfishResourcePropertiesUpdated, d.PropertyNames, time.Now()))
	}

	return nil
}

type UpdateRedfishResourceProperties struct {
	ID         eh.UUID                `json:"id"`
	Properties map[string]interface{} `eh:"optional"`
}

// AggregateType satisfies base Aggregate interface
func (c *UpdateRedfishResourceProperties) AggregateType() eh.AggregateType { return AggregateType }

// AggregateID satisfies base Aggregate interface
func (c *UpdateRedfishResourceProperties) AggregateID() eh.UUID { return c.ID }

// CommandType satisfies base Command interface
func (c *UpdateRedfishResourceProperties) CommandType() eh.CommandType {
	return UpdateRedfishResourcePropertiesCommand
}
func (c *UpdateRedfishResourceProperties) Handle(ctx context.Context, a *RedfishResourceAggregate) error {
	a.Lock()
	defer a.Unlock()

	// ensure no collisions with immutable properties
	for _, p := range immutableProperties {
		delete(c.Properties, p)
	}

	d := &RedfishResourcePropertiesUpdatedData{
		ID:            c.ID,
		ResourceURI:   a.ResourceURI,
		PropertyNames: []string{},
	}
	e := &RedfishResourcePropertyMetaUpdatedData{
		ID:          c.ID,
		ResourceURI: a.ResourceURI,
		Meta:        map[string]interface{}{},
	}

	a.Properties.Parse(c.Properties)

	if len(d.PropertyNames) > 0 {
		a.PublishEvent(eh.NewEvent(RedfishResourcePropertiesUpdated, d, time.Now()))
	}
	if len(e.Meta) > 0 {
		a.PublishEvent(eh.NewEvent(RedfishResourcePropertyMetaUpdated, e, time.Now()))
	}

	return nil
}

type InjectEvent struct {
	ID          eh.UUID                  `json:"id" eh:"optional"`
	Name        eh.EventType             `json:"name"`
	Synchronous bool                     `eh:"optional"`
	Encoding    string                   `eh:"optional" json:"encoding"`
	EventData   map[string]interface{}   `json:"data" eh:"optional"`
	EventArray  []map[string]interface{} `json:"event_array" eh:"optional"`
	EventSeq    int64                    `json:"event_seq" eh:"optional"`

	ctx context.Context
}

// AggregateType satisfies base Aggregate interface
func (c *InjectEvent) AggregateType() eh.AggregateType { return AggregateType }

// AggregateID satisfies base Aggregate interface
func (c *InjectEvent) AggregateID() eh.UUID { return c.ID }

// CommandType satisfies base Command interface
func (c *InjectEvent) CommandType() eh.CommandType {
	return InjectEventCommand
}

var injectChanSlice chan *InjectEvent
var injectChan chan eh.Event

// inject event timeout
<<<<<<< HEAD
var IETIMEOUT time.Duration = 1 * time.Second
=======
var IETIMEOUT time.Duration= 6 * time.Second
>>>>>>> 829ef760

func StartInjectService(logger log.Logger, d *DomainObjects) {
	injectChanSlice = make(chan *InjectEvent, 100)
	injectChan = make(chan eh.Event, 1)
	logger = logger.New("module", "injectservice")
	eb := d.EventBus
	ew := d.EventWaiter

	var s closeNotifier
	s, err := NewSdnotify()
	if err != nil {
		fmt.Printf("Error setting up SD_NOTIFY, using simulation instead: %s\n", err)
		s = SimulateSdnotify()
	}

	if interval := s.GetIntervalUsec(); interval == 0 {
		fmt.Printf("Watchdog interval is not set, so skipping watchdog setup. Set WATCHDOG_USEC to set.\n")
	} else {
		fmt.Printf("Setting up watchdog\n")

		// send watchdogs 3x per interval
		interval = interval / 3

		// set up listener for the watchdog events
		listener, err := ew.Listen(context.Background(), func(event eh.Event) bool {
			if event.EventType() == WatchdogEvent {
				return true
			}
			return false
		})

		if err != nil {
			panic("Could not start listener")
		}

		// goroutine to run sd_notify whenever we see a watchdog event
		go func() {
			defer s.Close()
			for {
				_, err := listener.Wait(context.Background())
				if err != nil {
					fmt.Printf("Watchdog wait exited\n")
					break
				}

				s.Notify("WATCHDOG=1")
				d.CheckTree()
			}
		}()

		// goroutine to inject watchdog events
		go func() {
			// inject a watchdog event every 10s. It will be processed by a listener elsewhere.
			for {
				time.Sleep(time.Duration(interval) * time.Microsecond)
				data, err := eh.CreateEventData("WatchdogEvent")
				if err != nil {
					injectChan <- eh.NewEvent(WatchdogEvent, data, time.Now())
				}
			}
		}()
	}

	// goroutine to synchronously handle the event inject queue
	go func() {
		queued := []InjectEvent{}
		currentSeq := 0
		sequence_timer := time.NewTimer(IETIMEOUT)
		for {
			select {
			case event := <-injectChanSlice:
				//logger.Crit("Event received", "Sequence", event.EventSeq, "Name", event.Name)
				// on received event, always add to queue
				queued = append(queued, *event)
				try := true
				for try {
					try = false
					copy := []InjectEvent{}
					for _, k := range queued {
						// reset sailfish event seq counter
<<<<<<< HEAD
						if k.EventSeq == -1 {
=======
						if k.EventSeq == -1{
>>>>>>> 829ef760
							k.EventSeq = 0
							currentSeq = 0
						}

						eventSeq := int(k.EventSeq)
						if (eventSeq == currentSeq+1) || (currentSeq == 0 && eventSeq == 0) {
							sequence_timer.Stop()
							// match next sequence, or startup sequence events, then continue processing queue
							try = true
							currentSeq = eventSeq
							k.sendToChn(k.ctx)
							sequence_timer.Reset(IETIMEOUT)
						} else if eventSeq <= currentSeq {
							// drop all old events
							dropped_event := &DroppedEventData{
								Name:     k.Name,
								EventSeq: k.EventSeq,
							}
							logger.Crit("InjectService: Event dropped", "Event Name", k.Name, "Sequence Number", k.EventSeq, "Current Sequence", currentSeq)
							eb.PublishEvent(k.ctx, eh.NewEvent(DroppedEvent, dropped_event, time.Now()))
						} else {
							// only keep events that are greater than the current sequence count
							copy = append(copy, k)
						}
					}
					queued = copy
				}
				// on 100 milliseconds without any event received, handle queued events
			case <-sequence_timer.C:
				sort.SliceStable(queued, func(i, j int) bool {
					return queued[i].EventSeq < queued[j].EventSeq
				})

				flag := false
        copy := []InjectEvent{}
				for i, k := range queued {
					eventSeq := int(k.EventSeq)
					// take the lowest sequenced event that is still greater than the current sequence count
					if eventSeq > currentSeq { //ignore equal seq count
						if flag == false {
							// use this event as the new current sequence count
							flag = true
							logger.Crit("InjectService: Current sequence count changed due to timeout", "Old Value", currentSeq, "New Value", eventSeq)
<<<<<<< HEAD
							currentSeq = eventSeq - 1
=======
							currentSeq = eventSeq -1 
>>>>>>> 829ef760
						}

						if eventSeq == currentSeq+1 {
							currentSeq = eventSeq
							k.sendToChn(k.ctx)
						} else {
							copy = queued[i:]
							break
						}
					} else {
						// drop all old events
						dropped_event := &DroppedEventData{
							Name:     k.Name,
							EventSeq: k.EventSeq,
						}
						logger.Crit("InjectService: Event dropped (timeout)", "Event Name", k.Name, "Sequence Number", k.EventSeq, "Current Sequence", currentSeq)
						eb.PublishEvent(k.ctx, eh.NewEvent(DroppedEvent, dropped_event, time.Now()))
					}
				}
				//logger.Warn("Timeout finished", "New Value", currentSeq)
        queued = copy
				sequence_timer.Reset(IETIMEOUT)
			}
		}
	}()

	go func() {
		for {
			event := <-injectChan
			eb.PublishEvent(context.Background(), event)
			if ev, ok := event.(syncEvent); ok {
				ev.Wait()
			}
		}
	}()
}

const MAX_CONSOLIDATED_EVENTS = 10
const injectUUID = eh.UUID("49467bb4-5c1f-473b-0000-00000000000f")

type Decoder interface {
	Decode(d map[string]interface{}) error
}

func (c *InjectEvent) Handle(ctx context.Context, a *RedfishResourceAggregate) error {
	//testLogger := ContextLogger(ctx, "internal_commands").New("module", "inject_event")
	//testLogger.Crit("Event handle", "Sequence", c.EventSeq, "Name", c.Name)
	a.ID = injectUUID
	c.ctx = ctx

<<<<<<< HEAD
	if c.Synchronous {
		c.sendToChn(c.ctx)

	} else {
		injectChanSlice <- c
	}
=======
        if c.Synchronous{
                c.sendToChn(c.ctx)
 
        } else {
                injectChanSlice <- c
        }
>>>>>>> 829ef760

	return nil
}

func (c *InjectEvent) sendToChn(ctx context.Context) error {
	requestLogger := ContextLogger(ctx, "internal_commands").New("module", "inject_event")
	//requestLogger.Crit("Event sent", "Sequence", c.EventSeq, "Name", c.Name)

	eventList := make([]map[string]interface{}, 0, len(c.EventArray)+1)
	if len(c.EventData) > 0 {
		// comment out debug prints in the hot path, uncomment for debugging
		requestLogger.Debug("InjectEvent - ONE", "events", c.EventData)
		eventList = append(eventList, c.EventData) // preallocated
	}
	if len(c.EventArray) > 0 {
		// comment out debug prints in the hot path, uncomment for debugging
		requestLogger.Debug("InjectEvent - ARRAY", "events", c.EventArray)
		eventList = append(eventList, c.EventArray...) // preallocated
	}

	trainload := make([]eh.EventData, 0, MAX_CONSOLIDATED_EVENTS)
	for _, eventData := range eventList {
		// limit number of consolidated events to 30 to prevent overflowing queues and deadlocking
		if len(trainload) >= MAX_CONSOLIDATED_EVENTS {
			//fmt.Printf("Train (%s) leaving early: %d\n", c.Name, len(trainload))
			e := event.NewSyncEvent(c.Name, trainload, time.Now())
			e.Add(1)
			if c.Synchronous {
				defer e.Wait()
			}
			trainload = make([]eh.EventData, 0, MAX_CONSOLIDATED_EVENTS)
			injectChan <- e
		}

		// prefer to deserialize directly to a named type
		data, err := eh.CreateEventData(c.Name)

		// if the named type is not available, publish raw map[string]interface{} as eventData
		if err != nil {
			// this debug statement probably not hit too often, leave enabled for now
			// This is not the preferred path. Consider creating event if we hit this for specific events.
			requestLogger.Info("InjectEvent - event type not registered: injecting raw event.", "event name", c.Name, "error", err)
			trainload = append(trainload, eventData) //preallocated
			continue
		}

		// check if event wants to deserialize itself with a custom decoder
		if ds, ok := data.(Decoder); ok {
			err = ds.Decode(eventData)
			if err != nil {
				fmt.Printf("binary decode fail: %s\n", err)
				continue
			}
			trainload = append(trainload, data) //preallocated
			continue
		}

		// otherwise use default
		if c.Encoding == "binary" {
			structdata, err := base64.StdEncoding.DecodeString(eventData["data"].(string))
			if err != nil {
				fmt.Printf("ERROR decoding base64 event data: %s", err)
				continue
			}

			buf := bytes.NewReader(structdata)
			err = binary.Read(buf, binary.LittleEndian, data)
			if err != nil {
				fmt.Printf("binary decode fail: %s\n", err)
				continue
			}

			trainload = append(trainload, buf) //preallocated
		} else if c.Encoding == "json" || c.Encoding == "" {
			err = mapstructure.Decode(eventData, &data)
			if err != nil {
				requestLogger.Warn("InjectEvent - could not decode event data, skipping event", "error", err, "raw-eventdata", eventData, "dest-event", data)
				trainload = append(trainload, eventData) //preallocated
			} else {
				trainload = append(trainload, data) //preallocated
			}
		}

		// limit number of consolidated events to 30 to prevent overflowing queues and deadlocking
		if len(trainload) >= MAX_CONSOLIDATED_EVENTS {
			e := event.NewSyncEvent(c.Name, trainload, time.Now())
			e.Add(1)
			if c.Synchronous {
				defer e.Wait()
			}
		}

	}

	if len(trainload) > 0 {
		e := event.NewSyncEvent(c.Name, trainload, time.Now())
		e.Add(1)
		injectChan <- e

<<<<<<< HEAD
=======

>>>>>>> 829ef760
	}


	return nil
}<|MERGE_RESOLUTION|>--- conflicted
+++ resolved
@@ -381,11 +381,7 @@
 var injectChan chan eh.Event
 
 // inject event timeout
-<<<<<<< HEAD
-var IETIMEOUT time.Duration = 1 * time.Second
-=======
 var IETIMEOUT time.Duration= 6 * time.Second
->>>>>>> 829ef760
 
 func StartInjectService(logger log.Logger, d *DomainObjects) {
 	injectChanSlice = make(chan *InjectEvent, 100)
@@ -466,11 +462,7 @@
 					copy := []InjectEvent{}
 					for _, k := range queued {
 						// reset sailfish event seq counter
-<<<<<<< HEAD
 						if k.EventSeq == -1 {
-=======
-						if k.EventSeq == -1{
->>>>>>> 829ef760
 							k.EventSeq = 0
 							currentSeq = 0
 						}
@@ -514,11 +506,7 @@
 							// use this event as the new current sequence count
 							flag = true
 							logger.Crit("InjectService: Current sequence count changed due to timeout", "Old Value", currentSeq, "New Value", eventSeq)
-<<<<<<< HEAD
 							currentSeq = eventSeq - 1
-=======
-							currentSeq = eventSeq -1 
->>>>>>> 829ef760
 						}
 
 						if eventSeq == currentSeq+1 {
@@ -569,21 +557,12 @@
 	a.ID = injectUUID
 	c.ctx = ctx
 
-<<<<<<< HEAD
 	if c.Synchronous {
 		c.sendToChn(c.ctx)
 
 	} else {
 		injectChanSlice <- c
 	}
-=======
-        if c.Synchronous{
-                c.sendToChn(c.ctx)
- 
-        } else {
-                injectChanSlice <- c
-        }
->>>>>>> 829ef760
 
 	return nil
 }
@@ -683,10 +662,7 @@
 		e.Add(1)
 		injectChan <- e
 
-<<<<<<< HEAD
-=======
-
->>>>>>> 829ef760
+
 	}
 
 
