package domain

import (
	"context"
	"errors"
	"fmt"
	"net/url"
	"strings"
	"time"

	eh "github.com/looplab/eventhorizon"
)

func init() {
	eh.RegisterCommand(func() eh.Command { return &UpdateMetricRedfishResource{} })
	eh.RegisterCommand(func() eh.Command { return &CreateRedfishResource{} })
	eh.RegisterCommand(func() eh.Command { return &RemoveRedfishResource{} })
	eh.RegisterCommand(func() eh.Command { return &UpdateRedfishResourceProperties{} })
	eh.RegisterCommand(func() eh.Command { return &UpdateRedfishResourceProperties2{} })
	eh.RegisterCommand(func() eh.Command { return &RemoveRedfishResourceProperty{} })
}

const (
	CreateRedfishResourceCommand                 = eh.CommandType("internal:RedfishResource:Create")
	RemoveRedfishResourceCommand                 = eh.CommandType("internal:RedfishResource:Remove")
	UpdateMetricRedfishResourcePropertiesCommand = eh.CommandType("internal:RedfishResourceProperties:UpdateMetric")
	UpdateRedfishResourcePropertiesCommand       = eh.CommandType("internal:RedfishResourceProperties:Update")
	UpdateRedfishResourcePropertiesCommand2      = eh.CommandType("internal:RedfishResourceProperties:Update:2")
	RemoveRedfishResourcePropertyCommand         = eh.CommandType("internal:RedfishResourceProperties:Remove")
)

// Static type checking for commands to prevent runtime errors due to typos
var _ = eh.Command(&CreateRedfishResource{})
var _ = eh.Command(&RemoveRedfishResource{})
var _ = eh.Command(&UpdateRedfishResourceProperties{})
var _ = eh.Command(&UpdateRedfishResourceProperties2{})
var _ = eh.Command(&RemoveRedfishResourceProperty{})

var immutableProperties = []string{"@odata.id", "@odata.type", "@odata.context"}

// CreateRedfishResource Command
type CreateRedfishResource struct {
	ID          eh.UUID `json:"id"`
	ResourceURI string
	Type        string
	Context     string
	Privileges  map[string]interface{}

	// optional stuff
	Headers       map[string]string      `eh:"optional"`
	Plugin        string                 `eh:"optional"`
	DefaultFilter string                 `eh:"optional"`
	Properties    map[string]interface{} `eh:"optional"`
	Meta          map[string]interface{} `eh:"optional"`
	Private       map[string]interface{} `eh:"optional"`
}

// ShoudlSave satisfies the ShouldSaver interface to tell CommandHandler to save this to DB
func (c *CreateRedfishResource) ShouldSave() bool { return true }

// AggregateType satisfies base Aggregate interface
func (c *CreateRedfishResource) AggregateType() eh.AggregateType { return AggregateType }

// AggregateID satisfies base Aggregate interface
func (c *CreateRedfishResource) AggregateID() eh.UUID { return c.ID }

// CommandType satisfies base Command interface
func (c *CreateRedfishResource) CommandType() eh.CommandType { return CreateRedfishResourceCommand }

func (c *CreateRedfishResource) Handle(ctx context.Context, a *RedfishResourceAggregate) error {

	requestLogger := ContextLogger(ctx, "internal_commands")
	requestLogger.Info("CreateRedfishResource", "META", a.Properties.Meta)

	if a.ID != eh.UUID("") {
		requestLogger.Error("Aggregate already exists!", "command", "CreateRedfishResource", "UUID", a.ID, "URI", a.ResourceURI, "request_URI", c.ResourceURI)
		return errors.New("Already created!")
	}
	a.ID = c.ID
	a.ResourceURI = c.ResourceURI
	a.DefaultFilter = c.DefaultFilter
	a.Plugin = c.Plugin
	a.Headers = make(map[string]string, len(c.Headers))
	for k, v := range c.Headers {
		a.Headers[k] = v
	}

	a.PrivilegeMap = make(map[HTTPReqType]interface{}, len(c.Privileges))
	for k, v := range c.Privileges {
		a.PrivilegeMap[MapStringToHTTPReq(k)] = v
	}

	// ensure no collisions
	for _, p := range immutableProperties {
		delete(c.Properties, p)
	}

	d := &RedfishResourcePropertiesUpdatedData{
		ID:            c.ID,
		ResourceURI:   a.ResourceURI,
		PropertyNames: []string{},
	}
	e := &RedfishResourcePropertyMetaUpdatedData{
		ID:          c.ID,
		ResourceURI: a.ResourceURI,
		Meta:        map[string]interface{}{},
	}

	v := map[string]interface{}{}
	a.Properties.Value = v
	a.Properties.Parse(c.Properties)
	a.Properties.Meta = c.Meta

	var resourceURI []string
	// preserve slashes
	for _, x := range strings.Split(c.ResourceURI, "/") {
		resourceURI = append(resourceURI, url.PathEscape(x))
	}

	v["@odata.id"] = strings.Join(resourceURI, "/")
	v["@odata.type"] = c.Type
	v["@odata.context"] = c.Context

	// send out event that it's created first
	a.PublishEvent(eh.NewEvent(RedfishResourceCreated, &RedfishResourceCreatedData{
		ID:          c.ID,
		ResourceURI: c.ResourceURI,
	}, time.Now()))

	// then send out possible notifications about changes in the properties or meta
	if len(d.PropertyNames) > 0 {
		a.PublishEvent(eh.NewEvent(RedfishResourcePropertiesUpdated, d, time.Now()))
	}
	if len(e.Meta) > 0 {
		a.PublishEvent(eh.NewEvent(RedfishResourcePropertyMetaUpdated, e, time.Now()))
	}

	return nil
}

// RemoveRedfishResource Command
type RemoveRedfishResource struct {
	ID          eh.UUID `json:"id"`
	ResourceURI string  `eh:"optional"`
}

// ShoudlSave satisfies the ShouldSaver interface to tell CommandHandler to save this to DB
func (c *RemoveRedfishResource) ShouldSave() bool { return true }

// AggregateType satisfies base Aggregate interface
func (c *RemoveRedfishResource) AggregateType() eh.AggregateType { return AggregateType }

// AggregateID satisfies base Aggregate interface
func (c *RemoveRedfishResource) AggregateID() eh.UUID { return c.ID }

// CommandType satisfies base Command interface
func (c *RemoveRedfishResource) CommandType() eh.CommandType { return RemoveRedfishResourceCommand }

func (c *RemoveRedfishResource) Handle(ctx context.Context, a *RedfishResourceAggregate) error {
	a.PublishEvent(eh.NewEvent(RedfishResourceRemoved, &RedfishResourceRemovedData{
		ID:          c.ID,
		ResourceURI: a.ResourceURI,
	}, time.Now()))
	return nil
}

type RemoveRedfishResourceProperty struct {
	ID       eh.UUID `json:"id"`
	Property string  `eh:"optional"`
}

// ShoudlSave satisfies the ShouldSaver interface to tell CommandHandler to save this to DB
func (c *RemoveRedfishResourceProperty) ShouldSave() bool { return true }

// AggregateType satisfies base Aggregate interface
func (c *RemoveRedfishResourceProperty) AggregateType() eh.AggregateType { return AggregateType }

// AggregateID satisfies base Aggregate interface
func (c *RemoveRedfishResourceProperty) AggregateID() eh.UUID { return c.ID }

// CommandType satisfies base Command interface
func (c *RemoveRedfishResourceProperty) CommandType() eh.CommandType {
	return RemoveRedfishResourcePropertyCommand
}
func (c *RemoveRedfishResourceProperty) Handle(ctx context.Context, a *RedfishResourceAggregate) error {
	properties := a.Properties.Value.(map[string]interface{})
	for key, _ := range properties {
		if key == c.Property {
			delete(properties, key)
		}
	}
	return nil
}

// toUpdate	{path2key : value}
type UpdateRedfishResourceProperties2 struct {
	ID         eh.UUID `json:"id"`
	Properties map[string]interface{}
}

// ShoudlSave satisfies the ShouldSaver interface to tell CommandHandler to save this to DB
func (c *UpdateRedfishResourceProperties2) ShouldSave() bool { return true }

// AggregateType satisfies base Aggregate interface
func (c *UpdateRedfishResourceProperties2) AggregateType() eh.AggregateType { return AggregateType }

// AggregateID satisfies base Aggregate interface
func (c *UpdateRedfishResourceProperties2) AggregateID() eh.UUID { return c.ID }

// CommandType satisfies base Command interface
func (c *UpdateRedfishResourceProperties2) CommandType() eh.CommandType {
	return UpdateRedfishResourcePropertiesCommand2
}

// aggregate is a.Properties.(RedfishresourceProperty)
// going through the aggregate it is [map]*RedfishResourceProperty...
// Updated to append to list.  TODO need a way to clean lists and prevent duplicates
func UpdateAgg(a *RedfishResourceAggregate, pathSlice []string, v interface{}, appendLimit int) error {
	loc, ok := a.Properties.Value.(map[string]interface{})
	if !ok {
		return errors.New(fmt.Sprintf("Updateagg: aggregate wis wrong type %T", a.Properties.Value))
	}

	plen := len(pathSlice) - 1
	for i, p := range pathSlice {
		k, ok := loc[p]
		if !ok {
			return fmt.Errorf("UpdateAgg Failed can not find %s in %+v", p, loc)
		}
		switch k.(type) {
		case *RedfishResourceProperty:
			k2, ok := k.(*RedfishResourceProperty)
			if !ok {
				return fmt.Errorf("UpdateAgg Failed, RedfishResourcePropertyFailed")
			}
			// metric events have the data appended
			switch v.(type) {
			case []interface{}, []map[string]interface{}:
				j := k2.Value.([]interface{})
				aggSLen := len(j)
				v2 := v.([]interface{})
				if aggSLen >= appendLimit {
					continue
				}
				if appendLimit < aggSLen+len(v2) {
					k2.Parse(v2[appendLimit-aggSLen:])
				} else {
					k2.Parse(v2)
				}
				k2.Parse(j)

				return nil
			default:
				if (plen == i) && (k2.Value != v) {
					k2.Value = v
				} else if plen == i {
					return nil
				} else {
					tmp := k2.Value
					loc, ok = tmp.(map[string]interface{})
					if !ok {
						return fmt.Errorf("UpdateAgg Failed %s type cast to map[string]interface{} for %+v  errored for %+v", a.ResourceURI, p, pathSlice)
					}
				}
			}

		default:
			return fmt.Errorf("agg update for slice %+v, received type %T instead of *RedfishResourceProperty", pathSlice, k)
		}
	}
	return nil

}

func GetValueinAgg(a *RedfishResourceAggregate, pathSlice []string) interface{} {
	a.Properties.Lock()
	defer a.Properties.Unlock()
	loc, ok := a.Properties.Value.(map[string]interface{})
	if !ok {
		return errors.New(fmt.Sprintf("GetValueinAgg: aggregate value is not a map[string]interface{}, but %T", a.Properties.Value))
	}

	plen := len(pathSlice) - 1
	for i, p := range pathSlice {
		k, ok := loc[p]
		if !ok {
			return fmt.Errorf("UpdateAgg Failed can not find %s in %+v", p, loc)
		}
		switch k.(type) {
		case *RedfishResourceProperty:
			k2, ok := k.(*RedfishResourceProperty)
			if !ok {
				return fmt.Errorf("UpdateAgg Failed, RedfishResourcePropertyFailed")
			}
			// metric events have the data appended
			if plen == i {
				return k2.Value
			} else if plen == i {
				return nil
			} else {
				tmp := k2.Value
				loc, ok = tmp.(map[string]interface{})
				if !ok {
					return fmt.Errorf("UpdateAgg Failed %s type cast to map[string]interface{} for %+v  errored for %+v", a.ResourceURI, p, pathSlice)
				}
			}

		default:
			return fmt.Errorf("agg update for slice %+v, received type %T instead of *RedfishResourceProperty", pathSlice, k)
		}
	}

	return nil

}

func validateValue(val interface{}) error {
	switch val.(type) {
	case []interface{}, map[string]interface{}:
		return fmt.Errorf("Update Agg does not support type %T", val)
	default:
		return nil
	}
}

//  This is handled by eventhorizon code.
//  When a CommandHandler "Handle" is called it will retrieve the aggregate from the DB.  and call this Handle. Then save the aggregate 'a' back to the db.  no locking is required..
// provide error when no change made..
func (c *UpdateRedfishResourceProperties2) Handle(ctx context.Context, a *RedfishResourceAggregate) error {

	if a.ID == eh.UUID("") {
		requestLogger := ContextLogger(ctx, "internal_commands")
		requestLogger.Error("Aggregate does not exist!", "UUID", a.ID, "URI", a.ResourceURI, "COMMAND", c)
		return errors.New("non existent aggregate")
	}

	var err error = nil

	d := &RedfishResourcePropertiesUpdatedData2{
		ID:            c.ID,
		ResourceURI:   a.ResourceURI,
		PropertyNames: make(map[string]interface{}),
	}

	// update properties in aggregate
	for k, v := range c.Properties {
		pathSlice := strings.Split(k, "/")

		err := UpdateAgg(a, pathSlice, v, 0)

		if err == nil {
			d.PropertyNames[k] = v
		}
	}

	if len(d.PropertyNames) > 0 {
		a.PublishEvent(eh.NewEvent(RedfishResourcePropertiesUpdated2, d, time.Now()))
	}
	return err
}

type UpdateMetricRedfishResource struct {
	ID               eh.UUID                `json:"id"`
	Properties       map[string]interface{} `eh:"optional"`
	AppendLimit      int
	ReportUpdateType string
}

// ShoudlSave satisfies the ShouldSaver interface to tell CommandHandler to save this to DB
func (c *UpdateMetricRedfishResource) ShouldSave() bool { return true }

// AggregateType satisfies base Aggregate interface
func (c *UpdateMetricRedfishResource) AggregateType() eh.AggregateType { return AggregateType }

// AggregateID satisfies base Aggregate interface
func (c *UpdateMetricRedfishResource) AggregateID() eh.UUID { return c.ID }

// CommandType satisfies base Command interface
func (c *UpdateMetricRedfishResource) CommandType() eh.CommandType {
	return UpdateMetricRedfishResourcePropertiesCommand
}

//reportUpdateType int // 0-AppendStopsWhenFull, 1-AppendWrapsWhenFull, 3- NewReport, 4-Overwrite

// assume AppendStopsWhenFull
func (c *UpdateMetricRedfishResource) Handle(ctx context.Context, a *RedfishResourceAggregate) error {
	for k, v := range c.Properties {
		pathSlice := strings.Split(k, "/")
		if err := UpdateAgg(a, pathSlice, v, int(c.AppendLimit)); err != nil {
			fmt.Println("failed to updated agg")
			return err
		}
	}

	return nil
}

type UpdateRedfishResourceProperties struct {
	ID         eh.UUID                `json:"id"`
	Properties map[string]interface{} `eh:"optional"`
}

// ShoudlSave satisfies the ShouldSaver interface to tell CommandHandler to save this to DB
func (c *UpdateRedfishResourceProperties) ShouldSave() bool { return true }

// AggregateType satisfies base Aggregate interface
func (c *UpdateRedfishResourceProperties) AggregateType() eh.AggregateType { return AggregateType }

// AggregateID satisfies base Aggregate interface
func (c *UpdateRedfishResourceProperties) AggregateID() eh.UUID { return c.ID }

// CommandType satisfies base Command interface
func (c *UpdateRedfishResourceProperties) CommandType() eh.CommandType {
	return UpdateRedfishResourcePropertiesCommand
}
func (c *UpdateRedfishResourceProperties) Handle(ctx context.Context, a *RedfishResourceAggregate) error {
	// ensure no collisions with immutable properties
	for _, p := range immutableProperties {
		delete(c.Properties, p)
	}

	d := &RedfishResourcePropertiesUpdatedData{
		ID:            c.ID,
		ResourceURI:   a.ResourceURI,
		PropertyNames: []string{},
	}
	e := &RedfishResourcePropertyMetaUpdatedData{
		ID:          c.ID,
		ResourceURI: a.ResourceURI,
		Meta:        map[string]interface{}{},
	}

	a.Properties.Parse(c.Properties)

	if len(d.PropertyNames) > 0 {
		a.PublishEvent(eh.NewEvent(RedfishResourcePropertiesUpdated, d, time.Now()))
	}
	if len(e.Meta) > 0 {
		a.PublishEvent(eh.NewEvent(RedfishResourcePropertyMetaUpdated, e, time.Now()))
	}

	return nil
<<<<<<< HEAD
}

type InjectEvent struct {
	ID          eh.UUID                  `json:"id" eh:"optional"`
	Name        eh.EventType             `json:"name"`
	Synchronous bool                     `eh:"optional"`
	Encoding    string                   `eh:"optional" json:"encoding"`
	EventData   map[string]interface{}   `json:"data" eh:"optional"`
	EventArray  []map[string]interface{} `json:"event_array" eh:"optional"`
	EventSeq    int64                    `json:"event_seq" eh:"optional"`

	ctx context.Context
}

// AggregateType satisfies base Aggregate interface
func (c *InjectEvent) AggregateType() eh.AggregateType { return AggregateType }

// AggregateID satisfies base Aggregate interface
func (c *InjectEvent) AggregateID() eh.UUID { return c.ID }

// CommandType satisfies base Command interface
func (c *InjectEvent) CommandType() eh.CommandType {
	return InjectEventCommand
}

var injectChanSlice chan *InjectEvent
var injectChan chan eh.Event

// inject event timeout
var IETIMEOUT time.Duration = 250 * time.Millisecond

func StartInjectService(logger log.Logger, d *DomainObjects) {
	injectChanSlice = make(chan *InjectEvent, 100)
	injectChan = make(chan eh.Event, 10)
	logger = logger.New("module", "injectservice")
	eb := d.EventBus
	ew := d.EventWaiter

	var s closeNotifier
	s, err := NewSdnotify()
	if err != nil {
		fmt.Printf("Error setting up SD_NOTIFY, using simulation instead: %s\n", err)
		s = SimulateSdnotify()
	}

	if interval := s.GetIntervalUsec(); interval == 0 {
		fmt.Printf("Watchdog interval is not set, so skipping watchdog setup. Set WATCHDOG_USEC to set.\n")
	} else {
		fmt.Printf("Setting up watchdog\n")

		// send watchdogs 3x per interval
		interval = interval / 3

		// set up listener for the watchdog events
		listener, err := ew.Listen(context.Background(), func(event eh.Event) bool {
			if event.EventType() == WatchdogEvent {
				return true
			}
			return false
		})

		if err != nil {
			panic("Could not start listener")
		}

		// goroutine to run sd_notify whenever we see a watchdog event
		go func() {
			defer s.Close()
			for {
				_, err := listener.Wait(context.Background())
				if err != nil {
					fmt.Printf("Watchdog wait exited\n")
					break
				}

				s.Notify("WATCHDOG=1")
				// HSM per talks with Josh+MEB, commenting out.
				// Kibana log searching reveals that CheckTree does not do a repo remove for the past 10 months.
				//d.CheckTree()
			}
		}()

		// goroutine to inject watchdog events
		go func() {
			// inject a watchdog event every 10s. It will be processed by a listener elsewhere.
			for {
				time.Sleep(time.Duration(interval) * time.Microsecond)
				data, err := eh.CreateEventData("WatchdogEvent")
				if err != nil {
					injectChan <- eh.NewEvent(WatchdogEvent, data, time.Now())
				}

			}
		}()
	}

	// goroutine to synchronously handle the event inject queue
	go func() {
		queued := []*InjectEvent{}
		internalSeq := 0
		// find better way to initialize sequenceTimer
		sequenceTimer := time.NewTimer(IETIMEOUT)
		sequenceTimer.Stop()
		missingEvent := false
		tries := 0
		for {
			select {
			case event := <-injectChanSlice:
				//logger.Crit("InjectService Event received", "Sequence", event.EventSeq, "Name", event.Name)
				queued = append(queued, event)

				// ordered events are processed.
				for len(queued) != 0 && missingEvent == false {
					for _, evtPtr := range queued {
						// reset sailfish event seq counter
						if evtPtr.EventSeq == -1 {
							evtPtr.EventSeq = 0
							internalSeq = 0
						}
						eventSeq := int(evtPtr.EventSeq)
						//logger.Crit("InjectService: Event start", "Event Name", evtPtr.Name, "Sequence Number", evtPtr.EventSeq, "expected", internalSeq+1)

						if (eventSeq == internalSeq+1) || (internalSeq == 0 && eventSeq == 0) {
							// process event
							evtPtr.sendToChn(evtPtr.ctx)
							internalSeq = eventSeq
							queued[0] = nil
							queued = queued[1:]
						} else if internalSeq >= eventSeq {
							// drop all old events
							dropped_event := &DroppedEventData{
								Name:     evtPtr.Name,
								EventSeq: evtPtr.EventSeq,
							}

							queued[0] = nil
							queued = queued[1:]
							logger.Crit("InjectService: Event dropped", "Event Name", evtPtr.Name, "Sequence Number", evtPtr.EventSeq, "expected", internalSeq+1)
							eb.PublishEvent(evtPtr.ctx, eh.NewEvent(DroppedEvent, dropped_event, time.Now()))
						} else {
							tries += 1
							// missing event found, break and stop for loop
							missingEvent = true
							sequenceTimer = time.NewTimer(IETIMEOUT)
							break
						}

					}
				}

			// IETIMEOUT triggered here I will change the current sequence number and let the rest be handled above.
			case <-sequenceTimer.C:
				if len(queued) == 0 {
					sequenceTimer = time.NewTimer(IETIMEOUT)
					continue
				}

				sort.SliceStable(queued, func(i, j int) bool {
					return queued[i].EventSeq < queued[j].EventSeq
				})

				eventSeq := int(queued[0].EventSeq)
				// event sequence jumped!
				if eventSeq > internalSeq+1 {
					if tries < 40 {
						tries += 1
						sequenceTimer = time.NewTimer(IETIMEOUT)
						continue
					}
					logger.Crit("InjectService: Changing Internal Event Sequence", "# events in queue", len(queued), "before", internalSeq, "after", eventSeq-1)
				}

				tries = 0
				missingEvent = false
				if eventSeq > internalSeq {
					internalSeq = eventSeq - 1
				}
			}
		}
	}()

	go func() {
		for {
			event := <-injectChan

			eb.PublishEvent(context.Background(), event)

			ev, ok := event.(syncEvent)
			if ok {
				ev.Wait()
			}

		}
	}()

}

const MAX_CONSOLIDATED_EVENTS = 5
const injectUUID = eh.UUID("49467bb4-5c1f-473b-0000-00000000000f")

type Decoder interface {
	Decode(d map[string]interface{}) error
}

func (c *InjectEvent) Handle(ctx context.Context, a *RedfishResourceAggregate) error {
	//testLogger := ContextLogger(ctx, "internal_commands").New("module", "inject_event")
	//testLogger.Crit("Event handle", "Sequence", c.EventSeq, "Name", c.Name)
	a.ID = injectUUID
	c.ctx = ctx

	if c.Synchronous {
		c.sendToChn(c.ctx)

	} else {
		injectChanSlice <- c
	}

	return nil
}

func (c *InjectEvent) sendToChn(ctx context.Context) error {

	requestLogger := ContextLogger(ctx, "internal_commands").New("module", "inject_event")
	//requestLogger.Crit("InjectService: Event sent", "Sequence", c.EventSeq, "Name", c.Name)

	eventList := make([]map[string]interface{}, 0, len(c.EventArray)+1)
	if len(c.EventData) > 0 {
		// comment out debug prints in the hot path, uncomment for debugging
		requestLogger.Debug("InjectEvent - ONE", "events", c.EventData)
		eventList = append(eventList, c.EventData) // preallocated
	}
	if len(c.EventArray) > 0 {
		// comment out debug prints in the hot path, uncomment for debugging
		requestLogger.Debug("InjectEvent - ARRAY", "events", c.EventArray)
		eventList = append(eventList, c.EventArray...) // preallocated
	}

	trainload := make([]eh.EventData, 0, MAX_CONSOLIDATED_EVENTS)
	for _, eventData := range eventList {
		// limit number of consolidated events to 30 to prevent overflowing queues and deadlocking
		if len(trainload) >= MAX_CONSOLIDATED_EVENTS {
			//fmt.Printf("Train (%s) leaving early: %d\n", c.Name, len(trainload))
			e := event.NewSyncEvent(c.Name, trainload, time.Now())
			e.Add(1)
			if c.Synchronous {
				defer e.Wait()
			}
			trainload = make([]eh.EventData, 0, MAX_CONSOLIDATED_EVENTS)
			injectChan <- e
		}

		// prefer to deserialize directly to a named type
		data, err := eh.CreateEventData(c.Name)

		// if the named type is not available, publish raw map[string]interface{} as eventData
		if err != nil {
			// this debug statement probably not hit too often, leave enabled for now
			// This is not the preferred path. Consider creating event if we hit this for specific events.
			requestLogger.Info("InjectEvent - event type not registered: injecting raw event.", "event name", c.Name, "error", err)
			trainload = append(trainload, eventData) //preallocated
			continue
		}

		// check if event wants to deserialize itself with a custom decoder
		if ds, ok := data.(Decoder); ok {
			err = ds.Decode(eventData)
			if err != nil {
				fmt.Printf("binary decode fail: %s\n", err)
				continue
			}
			trainload = append(trainload, data) //preallocated
			continue
		}

		// otherwise use default
		if c.Encoding == "binary" {
			structdata, err := base64.StdEncoding.DecodeString(eventData["data"].(string))
			if err != nil {
				fmt.Printf("ERROR decoding base64 event data: %s", err)
				continue
			}

			buf := bytes.NewReader(structdata)
			err = binary.Read(buf, binary.LittleEndian, data)
			if err != nil {
				fmt.Printf("binary decode fail: %s\n", err)
				continue
			}

			trainload = append(trainload, buf) //preallocated
		} else if c.Encoding == "json" || c.Encoding == "" {
			err = mapstructure.Decode(eventData, &data)
			if err != nil {
				trainload = append(trainload, eventData) //preallocated
				requestLogger.Warn("InjectEvent - could not decode event data, skipping event", "error", err, "raw-eventdata", eventData, "dest-event", data)
			} else {
				trainload = append(trainload, data) //preallocated
			}
		}

		// limit number of consolidated events to 30 to prevent overflowing queues and deadlocking
		if len(trainload) >= MAX_CONSOLIDATED_EVENTS {
			e := event.NewSyncEvent(c.Name, trainload, time.Now())
			trainload = make([]eh.EventData, 0, MAX_CONSOLIDATED_EVENTS)
			e.Add(1)
			if c.Synchronous {
				defer e.Wait()
			}

			injectChan <- e

		}

	}

	if len(trainload) > 0 {
		e := event.NewSyncEvent(c.Name, trainload, time.Now())
		if c.Synchronous {
			defer e.Wait()
		}
		e.Add(1)
		injectChan <- e

	}

	return nil
=======
>>>>>>> 07047f02
}<|MERGE_RESOLUTION|>--- conflicted
+++ resolved
@@ -440,333 +440,4 @@
 	}
 
 	return nil
-<<<<<<< HEAD
-}
-
-type InjectEvent struct {
-	ID          eh.UUID                  `json:"id" eh:"optional"`
-	Name        eh.EventType             `json:"name"`
-	Synchronous bool                     `eh:"optional"`
-	Encoding    string                   `eh:"optional" json:"encoding"`
-	EventData   map[string]interface{}   `json:"data" eh:"optional"`
-	EventArray  []map[string]interface{} `json:"event_array" eh:"optional"`
-	EventSeq    int64                    `json:"event_seq" eh:"optional"`
-
-	ctx context.Context
-}
-
-// AggregateType satisfies base Aggregate interface
-func (c *InjectEvent) AggregateType() eh.AggregateType { return AggregateType }
-
-// AggregateID satisfies base Aggregate interface
-func (c *InjectEvent) AggregateID() eh.UUID { return c.ID }
-
-// CommandType satisfies base Command interface
-func (c *InjectEvent) CommandType() eh.CommandType {
-	return InjectEventCommand
-}
-
-var injectChanSlice chan *InjectEvent
-var injectChan chan eh.Event
-
-// inject event timeout
-var IETIMEOUT time.Duration = 250 * time.Millisecond
-
-func StartInjectService(logger log.Logger, d *DomainObjects) {
-	injectChanSlice = make(chan *InjectEvent, 100)
-	injectChan = make(chan eh.Event, 10)
-	logger = logger.New("module", "injectservice")
-	eb := d.EventBus
-	ew := d.EventWaiter
-
-	var s closeNotifier
-	s, err := NewSdnotify()
-	if err != nil {
-		fmt.Printf("Error setting up SD_NOTIFY, using simulation instead: %s\n", err)
-		s = SimulateSdnotify()
-	}
-
-	if interval := s.GetIntervalUsec(); interval == 0 {
-		fmt.Printf("Watchdog interval is not set, so skipping watchdog setup. Set WATCHDOG_USEC to set.\n")
-	} else {
-		fmt.Printf("Setting up watchdog\n")
-
-		// send watchdogs 3x per interval
-		interval = interval / 3
-
-		// set up listener for the watchdog events
-		listener, err := ew.Listen(context.Background(), func(event eh.Event) bool {
-			if event.EventType() == WatchdogEvent {
-				return true
-			}
-			return false
-		})
-
-		if err != nil {
-			panic("Could not start listener")
-		}
-
-		// goroutine to run sd_notify whenever we see a watchdog event
-		go func() {
-			defer s.Close()
-			for {
-				_, err := listener.Wait(context.Background())
-				if err != nil {
-					fmt.Printf("Watchdog wait exited\n")
-					break
-				}
-
-				s.Notify("WATCHDOG=1")
-				// HSM per talks with Josh+MEB, commenting out.
-				// Kibana log searching reveals that CheckTree does not do a repo remove for the past 10 months.
-				//d.CheckTree()
-			}
-		}()
-
-		// goroutine to inject watchdog events
-		go func() {
-			// inject a watchdog event every 10s. It will be processed by a listener elsewhere.
-			for {
-				time.Sleep(time.Duration(interval) * time.Microsecond)
-				data, err := eh.CreateEventData("WatchdogEvent")
-				if err != nil {
-					injectChan <- eh.NewEvent(WatchdogEvent, data, time.Now())
-				}
-
-			}
-		}()
-	}
-
-	// goroutine to synchronously handle the event inject queue
-	go func() {
-		queued := []*InjectEvent{}
-		internalSeq := 0
-		// find better way to initialize sequenceTimer
-		sequenceTimer := time.NewTimer(IETIMEOUT)
-		sequenceTimer.Stop()
-		missingEvent := false
-		tries := 0
-		for {
-			select {
-			case event := <-injectChanSlice:
-				//logger.Crit("InjectService Event received", "Sequence", event.EventSeq, "Name", event.Name)
-				queued = append(queued, event)
-
-				// ordered events are processed.
-				for len(queued) != 0 && missingEvent == false {
-					for _, evtPtr := range queued {
-						// reset sailfish event seq counter
-						if evtPtr.EventSeq == -1 {
-							evtPtr.EventSeq = 0
-							internalSeq = 0
-						}
-						eventSeq := int(evtPtr.EventSeq)
-						//logger.Crit("InjectService: Event start", "Event Name", evtPtr.Name, "Sequence Number", evtPtr.EventSeq, "expected", internalSeq+1)
-
-						if (eventSeq == internalSeq+1) || (internalSeq == 0 && eventSeq == 0) {
-							// process event
-							evtPtr.sendToChn(evtPtr.ctx)
-							internalSeq = eventSeq
-							queued[0] = nil
-							queued = queued[1:]
-						} else if internalSeq >= eventSeq {
-							// drop all old events
-							dropped_event := &DroppedEventData{
-								Name:     evtPtr.Name,
-								EventSeq: evtPtr.EventSeq,
-							}
-
-							queued[0] = nil
-							queued = queued[1:]
-							logger.Crit("InjectService: Event dropped", "Event Name", evtPtr.Name, "Sequence Number", evtPtr.EventSeq, "expected", internalSeq+1)
-							eb.PublishEvent(evtPtr.ctx, eh.NewEvent(DroppedEvent, dropped_event, time.Now()))
-						} else {
-							tries += 1
-							// missing event found, break and stop for loop
-							missingEvent = true
-							sequenceTimer = time.NewTimer(IETIMEOUT)
-							break
-						}
-
-					}
-				}
-
-			// IETIMEOUT triggered here I will change the current sequence number and let the rest be handled above.
-			case <-sequenceTimer.C:
-				if len(queued) == 0 {
-					sequenceTimer = time.NewTimer(IETIMEOUT)
-					continue
-				}
-
-				sort.SliceStable(queued, func(i, j int) bool {
-					return queued[i].EventSeq < queued[j].EventSeq
-				})
-
-				eventSeq := int(queued[0].EventSeq)
-				// event sequence jumped!
-				if eventSeq > internalSeq+1 {
-					if tries < 40 {
-						tries += 1
-						sequenceTimer = time.NewTimer(IETIMEOUT)
-						continue
-					}
-					logger.Crit("InjectService: Changing Internal Event Sequence", "# events in queue", len(queued), "before", internalSeq, "after", eventSeq-1)
-				}
-
-				tries = 0
-				missingEvent = false
-				if eventSeq > internalSeq {
-					internalSeq = eventSeq - 1
-				}
-			}
-		}
-	}()
-
-	go func() {
-		for {
-			event := <-injectChan
-
-			eb.PublishEvent(context.Background(), event)
-
-			ev, ok := event.(syncEvent)
-			if ok {
-				ev.Wait()
-			}
-
-		}
-	}()
-
-}
-
-const MAX_CONSOLIDATED_EVENTS = 5
-const injectUUID = eh.UUID("49467bb4-5c1f-473b-0000-00000000000f")
-
-type Decoder interface {
-	Decode(d map[string]interface{}) error
-}
-
-func (c *InjectEvent) Handle(ctx context.Context, a *RedfishResourceAggregate) error {
-	//testLogger := ContextLogger(ctx, "internal_commands").New("module", "inject_event")
-	//testLogger.Crit("Event handle", "Sequence", c.EventSeq, "Name", c.Name)
-	a.ID = injectUUID
-	c.ctx = ctx
-
-	if c.Synchronous {
-		c.sendToChn(c.ctx)
-
-	} else {
-		injectChanSlice <- c
-	}
-
-	return nil
-}
-
-func (c *InjectEvent) sendToChn(ctx context.Context) error {
-
-	requestLogger := ContextLogger(ctx, "internal_commands").New("module", "inject_event")
-	//requestLogger.Crit("InjectService: Event sent", "Sequence", c.EventSeq, "Name", c.Name)
-
-	eventList := make([]map[string]interface{}, 0, len(c.EventArray)+1)
-	if len(c.EventData) > 0 {
-		// comment out debug prints in the hot path, uncomment for debugging
-		requestLogger.Debug("InjectEvent - ONE", "events", c.EventData)
-		eventList = append(eventList, c.EventData) // preallocated
-	}
-	if len(c.EventArray) > 0 {
-		// comment out debug prints in the hot path, uncomment for debugging
-		requestLogger.Debug("InjectEvent - ARRAY", "events", c.EventArray)
-		eventList = append(eventList, c.EventArray...) // preallocated
-	}
-
-	trainload := make([]eh.EventData, 0, MAX_CONSOLIDATED_EVENTS)
-	for _, eventData := range eventList {
-		// limit number of consolidated events to 30 to prevent overflowing queues and deadlocking
-		if len(trainload) >= MAX_CONSOLIDATED_EVENTS {
-			//fmt.Printf("Train (%s) leaving early: %d\n", c.Name, len(trainload))
-			e := event.NewSyncEvent(c.Name, trainload, time.Now())
-			e.Add(1)
-			if c.Synchronous {
-				defer e.Wait()
-			}
-			trainload = make([]eh.EventData, 0, MAX_CONSOLIDATED_EVENTS)
-			injectChan <- e
-		}
-
-		// prefer to deserialize directly to a named type
-		data, err := eh.CreateEventData(c.Name)
-
-		// if the named type is not available, publish raw map[string]interface{} as eventData
-		if err != nil {
-			// this debug statement probably not hit too often, leave enabled for now
-			// This is not the preferred path. Consider creating event if we hit this for specific events.
-			requestLogger.Info("InjectEvent - event type not registered: injecting raw event.", "event name", c.Name, "error", err)
-			trainload = append(trainload, eventData) //preallocated
-			continue
-		}
-
-		// check if event wants to deserialize itself with a custom decoder
-		if ds, ok := data.(Decoder); ok {
-			err = ds.Decode(eventData)
-			if err != nil {
-				fmt.Printf("binary decode fail: %s\n", err)
-				continue
-			}
-			trainload = append(trainload, data) //preallocated
-			continue
-		}
-
-		// otherwise use default
-		if c.Encoding == "binary" {
-			structdata, err := base64.StdEncoding.DecodeString(eventData["data"].(string))
-			if err != nil {
-				fmt.Printf("ERROR decoding base64 event data: %s", err)
-				continue
-			}
-
-			buf := bytes.NewReader(structdata)
-			err = binary.Read(buf, binary.LittleEndian, data)
-			if err != nil {
-				fmt.Printf("binary decode fail: %s\n", err)
-				continue
-			}
-
-			trainload = append(trainload, buf) //preallocated
-		} else if c.Encoding == "json" || c.Encoding == "" {
-			err = mapstructure.Decode(eventData, &data)
-			if err != nil {
-				trainload = append(trainload, eventData) //preallocated
-				requestLogger.Warn("InjectEvent - could not decode event data, skipping event", "error", err, "raw-eventdata", eventData, "dest-event", data)
-			} else {
-				trainload = append(trainload, data) //preallocated
-			}
-		}
-
-		// limit number of consolidated events to 30 to prevent overflowing queues and deadlocking
-		if len(trainload) >= MAX_CONSOLIDATED_EVENTS {
-			e := event.NewSyncEvent(c.Name, trainload, time.Now())
-			trainload = make([]eh.EventData, 0, MAX_CONSOLIDATED_EVENTS)
-			e.Add(1)
-			if c.Synchronous {
-				defer e.Wait()
-			}
-
-			injectChan <- e
-
-		}
-
-	}
-
-	if len(trainload) > 0 {
-		e := event.NewSyncEvent(c.Name, trainload, time.Now())
-		if c.Synchronous {
-			defer e.Wait()
-		}
-		e.Add(1)
-		injectChan <- e
-
-	}
-
-	return nil
-=======
->>>>>>> 07047f02
 }