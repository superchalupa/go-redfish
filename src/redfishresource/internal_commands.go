package domain

import (
	"bytes"
	"context"
	"encoding/base64"
	"encoding/binary"
	"errors"
	"fmt"
	"net/url"
	"sort"
	"strings"
	"time"

	eh "github.com/looplab/eventhorizon"
	"github.com/mitchellh/mapstructure"
	log "github.com/superchalupa/sailfish/src/log"
	"github.com/superchalupa/sailfish/src/looplab/event"
)

type syncEvent interface {
	Add(int)
	Wait()
}

func init() {
	eh.RegisterCommand(func() eh.Command { return &CreateRedfishResource{} })
	eh.RegisterCommand(func() eh.Command { return &RemoveRedfishResource{} })
	eh.RegisterCommand(func() eh.Command { return &UpdateRedfishResourceProperties{} })
	eh.RegisterCommand(func() eh.Command { return &UpdateRedfishResourceProperties2{} })
	eh.RegisterCommand(func() eh.Command { return &RemoveRedfishResourceProperty{} })
	eh.RegisterCommand(func() eh.Command { return &InjectEvent{} })
}

const (
	CreateRedfishResourceCommand            = eh.CommandType("internal:RedfishResource:Create")
	RemoveRedfishResourceCommand            = eh.CommandType("internal:RedfishResource:Remove")
	UpdateRedfishResourcePropertiesCommand  = eh.CommandType("internal:RedfishResourceProperties:Update")
	UpdateRedfishResourcePropertiesCommand2 = eh.CommandType("internal:RedfishResourceProperties:Update:2")
	RemoveRedfishResourcePropertyCommand    = eh.CommandType("internal:RedfishResourceProperties:Remove")
	InjectEventCommand                      = eh.CommandType("internal:Event:Inject")
)

// Static type checking for commands to prevent runtime errors due to typos
var _ = eh.Command(&CreateRedfishResource{})
var _ = eh.Command(&RemoveRedfishResource{})
var _ = eh.Command(&UpdateRedfishResourceProperties{})
var _ = eh.Command(&UpdateRedfishResourceProperties2{})
var _ = eh.Command(&RemoveRedfishResourceProperty{})
var _ = eh.Command(&InjectEvent{})

var immutableProperties = []string{"@odata.id", "@odata.type", "@odata.context"}

// CreateRedfishResource Command
type CreateRedfishResource struct {
	ID          eh.UUID `json:"id"`
	ResourceURI string
	Type        string
	Context     string
	Privileges  map[string]interface{}

	// optional stuff
	Headers       map[string]string      `eh:"optional"`
	Plugin        string                 `eh:"optional"`
	DefaultFilter string                 `eh:"optional"`
	Properties    map[string]interface{} `eh:"optional"`
	Meta          map[string]interface{} `eh:"optional"`
	Private       map[string]interface{} `eh:"optional"`
}

// AggregateType satisfies base Aggregate interface
func (c *CreateRedfishResource) AggregateType() eh.AggregateType { return AggregateType }

// AggregateID satisfies base Aggregate interface
func (c *CreateRedfishResource) AggregateID() eh.UUID { return c.ID }

// CommandType satisfies base Command interface
func (c *CreateRedfishResource) CommandType() eh.CommandType { return CreateRedfishResourceCommand }

func (c *CreateRedfishResource) Handle(ctx context.Context, a *RedfishResourceAggregate) error {
	requestLogger := ContextLogger(ctx, "internal_commands")
	requestLogger.Info("CreateRedfishResource", "META", a.Properties.Meta)

	if a.ID != eh.UUID("") {
		requestLogger.Error("Aggregate already exists!", "command", "CreateRedfishResource", "UUID", a.ID, "URI", a.ResourceURI, "request_URI", c.ResourceURI)
		return errors.New("Already created!")
	}
	a.ID = c.ID
	a.ResourceURI = c.ResourceURI
	a.DefaultFilter = c.DefaultFilter
	a.Plugin = c.Plugin
	a.Headers = make(map[string]string, len(c.Headers))
	for k, v := range c.Headers {
		a.Headers[k] = v
	}

	a.PrivilegeMap = make(map[HTTPReqType]interface{}, len(c.Privileges))
	for k, v := range c.Privileges {
		a.PrivilegeMap[MapStringToHTTPReq(k)] = v
	}

	// ensure no collisions
	for _, p := range immutableProperties {
		delete(c.Properties, p)
	}

	d := &RedfishResourcePropertiesUpdatedData{
		ID:            c.ID,
		ResourceURI:   a.ResourceURI,
		PropertyNames: []string{},
	}
	e := &RedfishResourcePropertyMetaUpdatedData{
		ID:          c.ID,
		ResourceURI: a.ResourceURI,
		Meta:        map[string]interface{}{},
	}

	v := map[string]interface{}{}
	a.Properties.Value = v
	a.Properties.Parse(c.Properties)
	a.Properties.Meta = c.Meta

	var resourceURI []string
	// preserve slashes
	for _, x := range strings.Split(c.ResourceURI, "/") {
		resourceURI = append(resourceURI, url.PathEscape(x))
	}

	v["@odata.id"] = strings.Join(resourceURI, "/")
	v["@odata.type"] = c.Type
	v["@odata.context"] = c.Context

	// send out event that it's created first
	a.PublishEvent(eh.NewEvent(RedfishResourceCreated, &RedfishResourceCreatedData{
		ID:          c.ID,
		ResourceURI: c.ResourceURI,
	}, time.Now()))

	// then send out possible notifications about changes in the properties or meta
	if len(d.PropertyNames) > 0 {
		a.PublishEvent(eh.NewEvent(RedfishResourcePropertiesUpdated, d, time.Now()))
	}
	if len(e.Meta) > 0 {
		a.PublishEvent(eh.NewEvent(RedfishResourcePropertyMetaUpdated, e, time.Now()))
	}

	return nil
}

// RemoveRedfishResource Command
type RemoveRedfishResource struct {
	ID          eh.UUID `json:"id"`
	ResourceURI string  `eh:"optional"`
}

// AggregateType satisfies base Aggregate interface
func (c *RemoveRedfishResource) AggregateType() eh.AggregateType { return AggregateType }

// AggregateID satisfies base Aggregate interface
func (c *RemoveRedfishResource) AggregateID() eh.UUID { return c.ID }

// CommandType satisfies base Command interface
func (c *RemoveRedfishResource) CommandType() eh.CommandType { return RemoveRedfishResourceCommand }

func (c *RemoveRedfishResource) Handle(ctx context.Context, a *RedfishResourceAggregate) error {
	a.Lock()
	defer a.Unlock()

	a.PublishEvent(eh.NewEvent(RedfishResourceRemoved, &RedfishResourceRemovedData{
		ID:          c.ID,
		ResourceURI: a.ResourceURI,
	}, time.Now()))
	return nil
}

type RemoveRedfishResourceProperty struct {
	ID       eh.UUID `json:"id"`
	Property string  `eh:"optional"`
}

// AggregateType satisfies base Aggregate interface
func (c *RemoveRedfishResourceProperty) AggregateType() eh.AggregateType { return AggregateType }

// AggregateID satisfies base Aggregate interface
func (c *RemoveRedfishResourceProperty) AggregateID() eh.UUID { return c.ID }

// CommandType satisfies base Command interface
func (c *RemoveRedfishResourceProperty) CommandType() eh.CommandType {
	return RemoveRedfishResourcePropertyCommand
}
func (c *RemoveRedfishResourceProperty) Handle(ctx context.Context, a *RedfishResourceAggregate) error {
	a.Lock()
	defer a.Unlock()

	properties := a.Properties.Value.(map[string]interface{})
	for key, _ := range properties {
		if key == c.Property {
			delete(properties, key)
		}
	}
	return nil
}

// toUpdate	{path2key : value}
type UpdateRedfishResourceProperties2 struct {
	ID         eh.UUID `json:"id"`
	Properties map[string]interface{}
}

// AggregateType satisfies base Aggregate interface
func (c *UpdateRedfishResourceProperties2) AggregateType() eh.AggregateType { return AggregateType }

// AggregateID satisfies base Aggregate interface
func (c *UpdateRedfishResourceProperties2) AggregateID() eh.UUID { return c.ID }

// CommandType satisfies base Command interface
func (c *UpdateRedfishResourceProperties2) CommandType() eh.CommandType {
	return UpdateRedfishResourcePropertiesCommand2
}

// aggregate is a.Properties.(RedfishresourceProperty)
// going through the aggregate it is [map]*RedfishResourceProperty...
// NOTE: only for maps  can be updated to be used for lists
func UpdateAgg(a *RedfishResourceAggregate, pathSlice []string, v interface{}) error {
	loc, ok := a.Properties.Value.(map[string]interface{})
	if !ok {
		return errors.New("aggregate was not passed in")
	}

	len := len(pathSlice) - 1
	for i, p := range pathSlice {
		k, ok := loc[p]
		if !ok {
			return fmt.Errorf("can not find %s in %+v", p, loc)
		}
		switch k.(type) {
		case *RedfishResourceProperty:
			k2 := k.(*RedfishResourceProperty)
			if (len == i) && (k2.Value != v) {
				k2.Value = v
			} else if len == i {
				return nil
			} else {
				tmp := k2.Value
				loc, ok = tmp.(map[string]interface{})
				if !ok {
					return fmt.Errorf("type cast to map[string]interface{} errored for %+v", pathSlice)
				}
			}
		default:
			return fmt.Errorf("agg update for slice %+v, received type %T instead of *RedfishResourceProperty", pathSlice, k)
		}
	}
	return nil

}

//  This is handled by eventhorizon code.
//  When a CommandHandler "Handle" is called it will retrieve the aggregate from the DB.  and call this Handle. Then save the aggregate 'a' back to the db.  no locking is required..
func (c *UpdateRedfishResourceProperties2) Handle(ctx context.Context, a *RedfishResourceAggregate) error {
	requestLogger := ContextLogger(ctx, "UpdateRedfishResourceProperty2")

	d := &RedfishResourcePropertiesUpdatedData2{
		ID:            c.ID,
		ResourceURI:   a.ResourceURI,
		PropertyNames: make(map[string]interface{}),
	}

	// update properties in aggregate
	for k, v := range c.Properties {
		pathSlice := strings.Split(k, "/")

		err := UpdateAgg(a, pathSlice, v)

		if err == nil {
			d.PropertyNames[k] = v
		} else {
			requestLogger.Error("UpdateRedfishResourceProperty2", "error", err)
		}

	}

	if len(d.PropertyNames) > 0 {
		a.PublishEvent(eh.NewEvent(RedfishResourcePropertiesUpdated, d.PropertyNames, time.Now()))
	}

	return nil
}

type UpdateRedfishResourceProperties struct {
	ID         eh.UUID                `json:"id"`
	Properties map[string]interface{} `eh:"optional"`
}

// AggregateType satisfies base Aggregate interface
func (c *UpdateRedfishResourceProperties) AggregateType() eh.AggregateType { return AggregateType }

// AggregateID satisfies base Aggregate interface
func (c *UpdateRedfishResourceProperties) AggregateID() eh.UUID { return c.ID }

// CommandType satisfies base Command interface
func (c *UpdateRedfishResourceProperties) CommandType() eh.CommandType {
	return UpdateRedfishResourcePropertiesCommand
}
func (c *UpdateRedfishResourceProperties) Handle(ctx context.Context, a *RedfishResourceAggregate) error {
	a.Lock()
	defer a.Unlock()

	// ensure no collisions with immutable properties
	for _, p := range immutableProperties {
		delete(c.Properties, p)
	}

	d := &RedfishResourcePropertiesUpdatedData{
		ID:            c.ID,
		ResourceURI:   a.ResourceURI,
		PropertyNames: []string{},
	}
	e := &RedfishResourcePropertyMetaUpdatedData{
		ID:          c.ID,
		ResourceURI: a.ResourceURI,
		Meta:        map[string]interface{}{},
	}

	a.Properties.Parse(c.Properties)

	if len(d.PropertyNames) > 0 {
		a.PublishEvent(eh.NewEvent(RedfishResourcePropertiesUpdated, d, time.Now()))
	}
	if len(e.Meta) > 0 {
		a.PublishEvent(eh.NewEvent(RedfishResourcePropertyMetaUpdated, e, time.Now()))
	}

	return nil
}

type InjectEvent struct {
	ID          eh.UUID                  `json:"id" eh:"optional"`
	Name        eh.EventType             `json:"name"`
	Synchronous bool                     `eh:"optional"`
	Encoding    string                   `eh:"optional" json:"encoding"`
	EventData   map[string]interface{}   `json:"data" eh:"optional"`
	EventArray  []map[string]interface{} `json:"event_array" eh:"optional"`
	EventSeq    int64                    `json:"event_seq" eh:"optional"`

	ctx context.Context
}

// AggregateType satisfies base Aggregate interface
func (c *InjectEvent) AggregateType() eh.AggregateType { return AggregateType }

// AggregateID satisfies base Aggregate interface
func (c *InjectEvent) AggregateID() eh.UUID { return c.ID }

// CommandType satisfies base Command interface
func (c *InjectEvent) CommandType() eh.CommandType {
	return InjectEventCommand
}

var injectChanSlice chan *InjectEvent
var injectChan chan eh.Event

func StartInjectService(logger log.Logger, d *DomainObjects) {
	injectChanSlice = make(chan *InjectEvent, 100)
	injectChan = make(chan eh.Event, 1)
	logger = logger.New("module", "injectservice")
	eb := d.EventBus
	ew := d.EventWaiter

	var s closeNotifier
	s, err := NewSdnotify()
	if err != nil {
		fmt.Printf("Error setting up SD_NOTIFY, using simulation instead: %s\n", err)
		s = SimulateSdnotify()
	}

	if interval := s.GetIntervalUsec(); interval == 0 {
		fmt.Printf("Watchdog interval is not set, so skipping watchdog setup. Set WATCHDOG_USEC to set.\n")
	} else {
		fmt.Printf("Setting up watchdog\n")

		// send watchdogs 3x per interval
		interval = interval / 3

		// set up listener for the watchdog events
		listener, err := ew.Listen(context.Background(), func(event eh.Event) bool {
			if event.EventType() == WatchdogEvent {
				return true
			}
			return false
		})

		if err != nil {
			panic("Could not start listener")
		}

		// goroutine to run sd_notify whenever we see a watchdog event
		go func() {
			defer s.Close()
			for {
				_, err := listener.Wait(context.Background())
				if err != nil {
					fmt.Printf("Watchdog wait exited\n")
					break
				}

				s.Notify("WATCHDOG=1")
				d.CheckTree()
			}
		}()

		// goroutine to inject watchdog events
		go func() {
			// inject a watchdog event every 10s. It will be processed by a listener elsewhere.
			for {
				time.Sleep(time.Duration(interval) * time.Microsecond)
				data, err := eh.CreateEventData("WatchdogEvent")
				if err != nil {
					injectChan <- eh.NewEvent(WatchdogEvent, data, time.Now())
				}
			}
		}()
	}

	// goroutine to synchronously handle the event inject queue
	go func() {
		queued := make([]InjectEvent, 50)
		currentSeq := 0
		sequence_timer := time.NewTimer(6000 * time.Millisecond)
		for {
			select {
			case event := <-injectChanSlice:
<<<<<<< HEAD
				logger.Info("Event received", "Sequence #", event.EventSeq)
=======
				//logger.Crit("Event received", "Sequence", event.EventSeq, "Name", event.Name)
>>>>>>> 08ffcaac
				// on received event, always add to queue
				queued = append(queued, *event)
				try := true
				for try {
					try = false
					copy := []InjectEvent{}
					for _, k := range queued {
						eventSeq := int(k.EventSeq)
						if (eventSeq == currentSeq+1) || (currentSeq == 0 && eventSeq == 0) {
							sequence_timer.Stop()
							// match next sequence, or startup sequence events, then continue processing queue
							try = true
							currentSeq = eventSeq
							k.sendToChn(k.ctx)
							sequence_timer.Reset(6000 * time.Millisecond)
						} else if eventSeq <= currentSeq {
							// drop all old events
							dropped_event := &DroppedEventData{
								Name:     k.Name,
								EventSeq: k.EventSeq,
							}
<<<<<<< HEAD
							logger.Warn("Event dropped", "Event Name", k.Name, "Sequence Number", k.EventSeq)
=======
							logger.Crit("Event dropped", "Event Name", k.Name, "Sequence Number", k.EventSeq)
>>>>>>> 08ffcaac
							eb.PublishEvent(k.ctx, eh.NewEvent(DroppedEvent, dropped_event, time.Now()))
						} else {
							// only keep events that are greater than the current sequence count
							copy = append(copy, k)
						}
					}
					queued = copy
				}
				// on 100 milliseconds without any event received, handle queued events
			case <-sequence_timer.C:
				sort.SliceStable(queued, func(i, j int) bool {
					return queued[i].EventSeq < queued[j].EventSeq
				})
				flag := false
				copy := []InjectEvent{}
				for _, k := range queued {
					eventSeq := int(k.EventSeq)
					// take the lowest sequenced event that is still greater than the current sequence count
					if eventSeq > currentSeq { //ignore equal seq count
						if flag == false {
							// use this event as the new current sequence count
							flag = true
							logger.Crit("Current sequence count changed due to timeout", "Old Value", currentSeq, "New Value", eventSeq)
							currentSeq = eventSeq
							k.sendToChn(k.ctx)
						} else {
							// process rest of events
							if eventSeq == currentSeq+1 {
								currentSeq = eventSeq
								k.sendToChn(k.ctx)
							} else {
								copy = append(copy, k)
							}
						}
					} else {
						// drop all old events
						dropped_event := &DroppedEventData{
							Name:     k.Name,
							EventSeq: k.EventSeq,
						}
						logger.Crit("Event dropped (timeout)", "Event Name", k.Name, "Sequence Number", k.EventSeq)
						eb.PublishEvent(k.ctx, eh.NewEvent(DroppedEvent, dropped_event, time.Now()))
					}
				}
				queued = copy
				//logger.Warn("Timeout finished", "New Value", currentSeq)
<<<<<<< HEAD
				sequence_timer.Reset(1000 * time.Millisecond)
=======
				sequence_timer.Reset(6000 * time.Millisecond)
>>>>>>> 08ffcaac
			}
		}
	}()

	go func() {
		for {
			event := <-injectChan
			eb.PublishEvent(context.Background(), event)
			if ev, ok := event.(syncEvent); ok {
				ev.Wait()
			}
		}
	}()
}

const MAX_CONSOLIDATED_EVENTS = 10
const injectUUID = eh.UUID("49467bb4-5c1f-473b-0000-00000000000f")

type Decoder interface {
	Decode(d map[string]interface{}) error
}

func (c *InjectEvent) Handle(ctx context.Context, a *RedfishResourceAggregate) error {
	//testLogger := ContextLogger(ctx, "internal_commands").New("module", "inject_event")
	//testLogger.Crit("Event handle", "Sequence", c.EventSeq, "Name", c.Name)
	a.ID = injectUUID
	c.ctx = ctx
	injectChanSlice <- c
	return nil
}

func (c *InjectEvent) sendToChn(ctx context.Context) error {
	requestLogger := ContextLogger(ctx, "internal_commands").New("module", "inject_event")
	//requestLogger.Crit("Event sent", "Sequence", c.EventSeq, "Name", c.Name)

	eventList := make([]map[string]interface{}, 0, len(c.EventArray)+1)
	if len(c.EventData) > 0 {
		// comment out debug prints in the hot path, uncomment for debugging
		requestLogger.Debug("InjectEvent - ONE", "events", c.EventData)
		eventList = append(eventList, c.EventData) // preallocated
	}
	if len(c.EventArray) > 0 {
		// comment out debug prints in the hot path, uncomment for debugging
		requestLogger.Debug("InjectEvent - ARRAY", "events", c.EventArray)
		eventList = append(eventList, c.EventArray...) // preallocated
	}

	trainload := make([]eh.EventData, 0, MAX_CONSOLIDATED_EVENTS)
	for _, eventData := range eventList {
		// limit number of consolidated events to 30 to prevent overflowing queues and deadlocking
		if len(trainload) >= MAX_CONSOLIDATED_EVENTS {
			//fmt.Printf("Train (%s) leaving early: %d\n", c.Name, len(trainload))
			e := event.NewSyncEvent(c.Name, trainload, time.Now())
			e.Add(1)
			if c.Synchronous {
				defer e.Wait()
			}
			trainload = make([]eh.EventData, 0, MAX_CONSOLIDATED_EVENTS)
			injectChan <- e
		}

		// prefer to deserialize directly to a named type
		data, err := eh.CreateEventData(c.Name)

		// if the named type is not available, publish raw map[string]interface{} as eventData
		if err != nil {
			// this debug statement probably not hit too often, leave enabled for now
			// This is not the preferred path. Consider creating event if we hit this for specific events.
			requestLogger.Info("InjectEvent - event type not registered: injecting raw event.", "event name", c.Name, "error", err)
			trainload = append(trainload, eventData) //preallocated
			continue
		}

		// check if event wants to deserialize itself with a custom decoder
		if ds, ok := data.(Decoder); ok {
			err = ds.Decode(eventData)
			if err != nil {
				fmt.Printf("binary decode fail: %s\n", err)
				continue
			}
			trainload = append(trainload, data) //preallocated
			continue
		}

		// otherwise use default
		if c.Encoding == "binary" {
			structdata, err := base64.StdEncoding.DecodeString(eventData["data"].(string))
			if err != nil {
				fmt.Printf("ERROR decoding base64 event data: %s", err)
				continue
			}

			buf := bytes.NewReader(structdata)
			err = binary.Read(buf, binary.LittleEndian, data)
			if err != nil {
				fmt.Printf("binary decode fail: %s\n", err)
				continue
			}

			trainload = append(trainload, buf) //preallocated
		} else if c.Encoding == "json" || c.Encoding == "" {
			err = mapstructure.Decode(eventData, &data)
			if err != nil {
				requestLogger.Warn("InjectEvent - could not decode event data, skipping event", "error", err, "raw-eventdata", eventData, "dest-event", data)
				trainload = append(trainload, eventData) //preallocated
			} else {
				trainload = append(trainload, data) //preallocated
			}
		}

		// limit number of consolidated events to 30 to prevent overflowing queues and deadlocking
		if len(trainload) >= MAX_CONSOLIDATED_EVENTS {
			e := event.NewSyncEvent(c.Name, trainload, time.Now())
			e.Add(1)
			if c.Synchronous {
				defer e.Wait()
			}
		}

	}

	if len(trainload) > 0 {
		e := event.NewSyncEvent(c.Name, trainload, time.Now())
		e.Add(1)
		injectChan <- e
	}

	return nil
}<|MERGE_RESOLUTION|>--- conflicted
+++ resolved
@@ -430,11 +430,7 @@
 		for {
 			select {
 			case event := <-injectChanSlice:
-<<<<<<< HEAD
-				logger.Info("Event received", "Sequence #", event.EventSeq)
-=======
 				//logger.Crit("Event received", "Sequence", event.EventSeq, "Name", event.Name)
->>>>>>> 08ffcaac
 				// on received event, always add to queue
 				queued = append(queued, *event)
 				try := true
@@ -456,11 +452,7 @@
 								Name:     k.Name,
 								EventSeq: k.EventSeq,
 							}
-<<<<<<< HEAD
-							logger.Warn("Event dropped", "Event Name", k.Name, "Sequence Number", k.EventSeq)
-=======
 							logger.Crit("Event dropped", "Event Name", k.Name, "Sequence Number", k.EventSeq)
->>>>>>> 08ffcaac
 							eb.PublishEvent(k.ctx, eh.NewEvent(DroppedEvent, dropped_event, time.Now()))
 						} else {
 							// only keep events that are greater than the current sequence count
@@ -507,11 +499,7 @@
 				}
 				queued = copy
 				//logger.Warn("Timeout finished", "New Value", currentSeq)
-<<<<<<< HEAD
-				sequence_timer.Reset(1000 * time.Millisecond)
-=======
 				sequence_timer.Reset(6000 * time.Millisecond)
->>>>>>> 08ffcaac
 			}
 		}
 	}()
@@ -538,8 +526,8 @@
 	//testLogger := ContextLogger(ctx, "internal_commands").New("module", "inject_event")
 	//testLogger.Crit("Event handle", "Sequence", c.EventSeq, "Name", c.Name)
 	a.ID = injectUUID
-	c.ctx = ctx
-	injectChanSlice <- c
+		c.ctx = ctx
+		injectChanSlice <- c
 	return nil
 }
 
